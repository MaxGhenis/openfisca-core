# OpenFisca Core

[![Build Status](https://travis-ci.org/openfisca/openfisca-core.svg?branch=master)](https://travis-ci.org/openfisca/openfisca-core)

[More build status](http://www.openfisca.fr/build-status)

## Presentation

[OpenFisca](http://www.openfisca.fr/) is a versatile microsimulation free software.
This is the source code of the Core module.

Please consult http://www.openfisca.fr/presentation

## Documentation

Please consult http://www.openfisca.fr/documentation

## See also

* [reforms](docs/reforms.md)
* [GNU/Linux Debian / Ubuntu](docs/gnu-linux-debian.md)
* [Microsoft Windows](docs/microsoft-windows.md)

## Installation

<<<<<<< HEAD
Requirements:

- [Git](http://www.git-scm.com/)
- [Python](http://www.python.org/) 2.7
- numpy and scipy, scientific computing packages for Python.
Since they are developed in C you should install them pre-compiled for your operating system.
- [Python setuptools package](https://pypi.python.org/pypi/setuptools)
- [Python pip](https://pypi.python.org/pypi/pip)


> Microsoft Windows users should install pre-compiled packages from Christoph Gohlke page:
> [numpy](http://www.lfd.uci.edu/~gohlke/pythonlibs/#numpy),
> [scipy](http://www.lfd.uci.edu/~gohlke/pythonlibs/#scipy) and
> [setuptools](http://www.lfd.uci.edu/~gohlke/pythonlibs/#setuptools).
>
> Moreover they should add the Python scripts directory to the system PATH: see
> [this stackoverflow question](http://stackoverflow.com/a/20458590).

Clone the OpenFisca-Core Git repository on your machine and install the Python package.
Assuming you are in your working directory:
=======
> GNU/Linux Debian users should read this dedicated doc: [GNU/Linux Debian / Ubuntu](docs/gnu-linux-debian.md).

> Microsoft Windows users should read this dedicated doc: [Microsoft Windows](docs/microsoft-windows.md).

Requirements:

* [Git](http://www.git-scm.com/)
* [Python](http://www.python.org/) 2.7
* numpy and scipy, scientific computing packages for Python.
Since they are developed in C you should install them pre-compiled for your operating system.

Clone the OpenFisca-Core Git repository on your machine and install the Python package.

Assuming you are in an `openfisca` working directory:

>>>>>>> 1bba0e20

```
git clone https://github.com/openfisca/openfisca-core.git
cd openfisca-core
<<<<<<< HEAD
pip install --editable . --user
=======
git checkout next
pip install --editable . --user # Microsoft Windows users must not use the `--user` option
>>>>>>> 1bba0e20
python setup.py compile_catalog
```

Once OpenFisca-Core is installed, the next step is to install the a tax and benefit system.
Choose one of:

- [OpenFisca-France](https://github.com/openfisca/openfisca-france)
- [OpenFisca-Tunisia](https://github.com/openfisca/openfisca-tunisia)

## Contribute

OpenFisca is a free software project.
Its source code is distributed under the [GNU Affero General Public Licence](http://www.gnu.org/licenses/agpl.html)
version 3 or later (see COPYING).

Feel free to join the OpenFisca development team on [GitHub](https://github.com/openfisca) or contact us by email at
contact@openfisca.fr<|MERGE_RESOLUTION|>--- conflicted
+++ resolved
@@ -23,28 +23,6 @@
 
 ## Installation
 
-<<<<<<< HEAD
-Requirements:
-
-- [Git](http://www.git-scm.com/)
-- [Python](http://www.python.org/) 2.7
-- numpy and scipy, scientific computing packages for Python.
-Since they are developed in C you should install them pre-compiled for your operating system.
-- [Python setuptools package](https://pypi.python.org/pypi/setuptools)
-- [Python pip](https://pypi.python.org/pypi/pip)
-
-
-> Microsoft Windows users should install pre-compiled packages from Christoph Gohlke page:
-> [numpy](http://www.lfd.uci.edu/~gohlke/pythonlibs/#numpy),
-> [scipy](http://www.lfd.uci.edu/~gohlke/pythonlibs/#scipy) and
-> [setuptools](http://www.lfd.uci.edu/~gohlke/pythonlibs/#setuptools).
->
-> Moreover they should add the Python scripts directory to the system PATH: see
-> [this stackoverflow question](http://stackoverflow.com/a/20458590).
-
-Clone the OpenFisca-Core Git repository on your machine and install the Python package.
-Assuming you are in your working directory:
-=======
 > GNU/Linux Debian users should read this dedicated doc: [GNU/Linux Debian / Ubuntu](docs/gnu-linux-debian.md).
 
 > Microsoft Windows users should read this dedicated doc: [Microsoft Windows](docs/microsoft-windows.md).
@@ -60,17 +38,12 @@
 
 Assuming you are in an `openfisca` working directory:
 
->>>>>>> 1bba0e20
 
 ```
 git clone https://github.com/openfisca/openfisca-core.git
 cd openfisca-core
-<<<<<<< HEAD
-pip install --editable . --user
-=======
 git checkout next
 pip install --editable . --user # Microsoft Windows users must not use the `--user` option
->>>>>>> 1bba0e20
 python setup.py compile_catalog
 ```
 
