--- conflicted
+++ resolved
@@ -50,14 +50,7 @@
     try:
         tax_benefit_system = country_package.CountryTaxBenefitSystem()
     except AttributeError:
-<<<<<<< HEAD
-        print('{}_tax_benefit_system'.format(country_package.__name__[10:]))
-        tax_benefit_system = getattr(
-            country_package, '{}_tax_benefit_system'.format(country_package.__name__[10:])
-            )
-=======
         tax_benefit_system = country_package.country_tax_benefit_system
->>>>>>> 0fce1377
 
     if args.extensions:
         extensions = [name.strip(' ') for name in args.extensions.split(',')]
