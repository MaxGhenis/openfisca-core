# -*- coding: utf-8 -*-


from __future__ import division

from bisect import bisect_left, bisect_right
import copy
import logging
import itertools

import numpy as np
from numpy import maximum as max_, minimum as min_

from .commons import empty_clone

log = logging.getLogger(__name__)


class AbstractTaxScale(object):
    """Abstract class for various types of tax scales (amount-based tax scales, rate-based tax scales)

    French translations:
      * base: assiette
      * bracket: tranche
      * rate: taux
      * tax scale: barème
      * threshold: seuil
    """
    name = None
    option = None
    thresholds = None
    unit = None

    def __init__(self, name = None, option = None, unit = None):
        self.name = name or 'Untitled TaxScale'
        if option is not None:
            self.option = option
        self.thresholds = []
        if unit is not None:
            self.unit = unit

    def __eq__(self, other):
        raise NotImplementedError('Method "__eq__" is not implemented for {}'.format(self.__class__.__name__))

    def __ne__(self, other):
        raise NotImplementedError('Method "__ne__" is not implemented for {}'.format(self.__class__.__name__))

    def __str__(self):
        raise NotImplementedError('Method "__str__" is not implemented for {}'.format(self.__class__.__name__))

    def calc(self, base):
        raise NotImplementedError('Method "calc" is not implemented for {}'.format(self.__class__.__name__))

    def copy(self):
        new = empty_clone(self)
        new.__dict__ = copy.deepcopy(self.__dict__)
        return new


class AbstractRateTaxScale(AbstractTaxScale):
    """Abstract class for various types of rate-based tax scales (marginal rate, linear average rate)"""
    rates = None

    def __init__(self, name = None, option = None, unit = None):
        super(AbstractRateTaxScale, self).__init__(name = name, option = option, unit = unit)
        self.rates = []

    def __str__(self):
        return '\n'.join(itertools.chain(
            ['{}: {}'.format(self.__class__.__name__, self.name)],
            (
                '- {}  {}'.format(threshold, rate)
                for threshold, rate in itertools.izip(self.thresholds, self.rates)
                ),
            ))

    def add_bracket(self, threshold, rate):
        if threshold in self.thresholds:
            i = self.thresholds.index(threshold)
            self.rates[i] += rate
        else:
            i = bisect_left(self.thresholds, threshold)
            self.thresholds.insert(i, threshold)
            self.rates.insert(i, rate)

    def multiply_rates(self, factor, inplace = True, new_name = None):
        if inplace:
            assert new_name is None
            for i, rate in enumerate(self.rates):
                self.rates[i] = rate * factor
            return self

        new_tax_scale = self.__class__(new_name or self.name, option = self.option, unit = self.unit)
        for threshold, rate in itertools.izip(self.thresholds, self.rates):
            new_tax_scale.thresholds.append(threshold)
            new_tax_scale.rates.append(rate * factor)
        return new_tax_scale

    def multiply_thresholds(self, factor, decimals = None, inplace = True, new_name = None):
        if inplace:
            assert new_name is None
            for i, threshold in enumerate(self.thresholds):
                if decimals is not None:
                    self.thresholds[i] = np.around(threshold * factor, decimals = decimals)
                else:
                    self.thresholds[i] = threshold * factor
            return self

        new_tax_scale = self.__class__(new_name or self.name, option = self.option, unit = self.unit)
        for threshold, rate in itertools.izip(self.thresholds, self.rates):
            if decimals is not None:
                new_tax_scale.thresholds.append(np.around(threshold * factor, decimals = decimals))
            else:
                new_tax_scale.thresholds.append(threshold * factor)

            new_tax_scale.rates.append(rate)
        return new_tax_scale


class AmountTaxScale(AbstractTaxScale):
    amounts = None

    def __init__(self, name = None, option = None, unit = None):
        super(AmountTaxScale, self).__init__(name = name, option = option, unit = unit)
        self.amounts = []

    def __str__(self):
        return '\n'.join(itertools.chain(
            ['{}: {}'.format(self.__class__.__name__, self.name)],
            (
                '- {}  {}'.format(threshold, amount)
                for threshold, amount in itertools.izip(self.thresholds, self.amounts)
                ),
            ))

    def add_bracket(self, threshold, amount):
        if threshold in self.thresholds:
            i = self.thresholds.index(threshold)
            self.amounts[i] += amount
        else:
            i = bisect_left(self.thresholds, threshold)
            self.thresholds.insert(i, threshold)
            self.amounts.insert(i, amount)

    def calc(self, base):
        base1 = np.tile(base, (len(self.thresholds), 1)).T
        thresholds1 = np.tile(np.hstack((self.thresholds, np.inf)), (len(base), 1))
        a = max_(min_(base1, thresholds1[:, 1:]) - thresholds1[:, :-1], 0)
        return np.dot(self.amounts, a.T > 0)


class LinearAverageRateTaxScale(AbstractRateTaxScale):
    def calc(self, base):
        if len(self.rates) == 1:
            return base * self.rates[0]

        tiled_base = np.tile(base, (len(self.thresholds) - 1, 1)).T
        tiled_thresholds = np.tile(self.thresholds, (len(base), 1))
        bracket_dummy = (tiled_base >= tiled_thresholds[:, :-1]) * (tiled_base < tiled_thresholds[:, 1:])
        rates_array = np.array(self.rates)
        thresholds_array = np.array(self.thresholds)
        rate_slope = (rates_array[1:] - rates_array[:-1]) / (thresholds_array[1:] - thresholds_array[:-1])
        average_rate_slope = np.dot(bracket_dummy, rate_slope.T)

        bracket_average_start_rate = np.dot(bracket_dummy, rates_array[:-1])
        bracket_threshold = np.dot(bracket_dummy, thresholds_array[:-1])
        log.info("bracket_average_start_rate :  {}".format(bracket_average_start_rate))
        log.info("average_rate_slope:  {}".format(average_rate_slope))
        return base * (bracket_average_start_rate + (base - bracket_threshold) * average_rate_slope)

    def to_marginal(self):
        marginal_tax_scale = MarginalRateTaxScale(name = self.name, option = self.option, unit = self.unit)
        previous_I = 0
        previous_threshold = 0
        for threshold, rate in itertools.izip(self.thresholds[1:], self.rates[1:]):
            if threshold != float('Inf'):
                I = rate * threshold
                marginal_tax_scale.add_bracket(previous_threshold, (I - previous_I) / (threshold - previous_threshold))
                previous_I = I
                previous_threshold = threshold
        marginal_tax_scale.add_bracket(previous_threshold, rate)
        return marginal_tax_scale


class MarginalRateTaxScale(AbstractRateTaxScale):
    def add_tax_scale(self, tax_scale):
        if tax_scale.thresholds > 0:  # Pour ne pas avoir de problèmes avec les barèmes vides
            for threshold_low, threshold_high, rate in itertools.izip(tax_scale.thresholds[:-1],
                    tax_scale.thresholds[1:], tax_scale.rates):
                self.combine_bracket(rate, threshold_low, threshold_high)
            self.combine_bracket(tax_scale.rates[-1], tax_scale.thresholds[-1])  # Pour traiter le dernier threshold

    def calc(self, base, factor = 1, round_base_decimals = None):
        base1 = np.tile(base, (len(self.thresholds), 1)).T
        if isinstance(factor, (float, int)):
            factor = np.ones(len(base)) * factor
<<<<<<< HEAD
        # thresholds1 = np.outer(factor, np.array(self.thresholds + [np.inf]))
        # changed to below to avoind NaN creation
=======
        # np.finfo(np.float).eps is used to avoid np.nan = 0 * np.inf creation
>>>>>>> f880c010
        thresholds1 = np.outer(factor + np.finfo(np.float).eps, np.array(self.thresholds + [np.inf]))
        if round_base_decimals is not None:
            thresholds1 = np.round(thresholds1, round_base_decimals)
        a = max_(min_(base1, thresholds1[:, 1:]) - thresholds1[:, :-1], 0)
        if round_base_decimals is None:
            return np.dot(self.rates, a.T)
        else:
            r = np.tile(self.rates, (len(base), 1))
            b = np.round(a, round_base_decimals)
            return np.round(r * b, round_base_decimals).sum(axis = 1)

    def combine_bracket(self, rate, threshold_low = 0, threshold_high = False):
        # Insert threshold_low and threshold_high without modifying rates
        if threshold_low not in self.thresholds:
            index = bisect_right(self.thresholds, threshold_low) - 1
            self.add_bracket(threshold_low, self.rates[index])

        if threshold_high and threshold_high not in self.thresholds:
                index = bisect_right(self.thresholds, threshold_high) - 1
                self.add_bracket(threshold_high, self.rates[index])

        # Use add_bracket to add rates where they belongs
        i = self.thresholds.index(threshold_low)
        if threshold_high:
            j = self.thresholds.index(threshold_high) - 1
        else:
            j = len(self.thresholds) - 1
        while i <= j:
            self.add_bracket(self.thresholds[i], rate)
            i += 1

    def inverse(self):
        """Returns a new instance of MarginalRateTaxScale

        Invert a taxscale:
            Assume tax_scale composed of bracket which thresholds are expressed in term of brut revenue.
            The inverse is another MarginalTaxSclae which thresholds are expressed in terms of net revenue.
            If net  = revbrut - tax_scale.calc(revbrut) then brut = tax_scale.inverse().calc(net)
        """
        # threshold : threshold of brut revenue
        # net_threshold: threshold of net revenue
        # theta : ordonnée à l'origine des segments des différents seuils dans une
        #         représentation du revenu imposable comme fonction linéaire par
        #         morceaux du revenu brut
        # Actually 1 / (1- global_rate)
        inverse = self.__class__(name = self.name + "'", option = self.option, unit = self.unit)
        net_threshold = 0
        for threshold, rate in itertools.izip(self.thresholds, self.rates):
            if threshold == 0:
                previous_rate = 0
                theta = 0
            # On calcule le seuil de revenu imposable de la tranche considérée.
            net_threshold = (1 - previous_rate) * threshold + theta
            inverse.add_bracket(net_threshold, 1 / (1 - rate))
            theta = (rate - previous_rate) * threshold + theta
            previous_rate = rate
        return inverse

    def scale_tax_scales(self, factor):
        """Scale all the MarginalRateTaxScales in the node."""
        assert isinstance(factor, (float, int))
        scaled_tax_scale = self.copy()
        return scaled_tax_scale.multiply_thresholds(factor)

    def to_average(self):
        average_tax_scale = LinearAverageRateTaxScale(name = self.name, option = self.option, unit = self.unit)
        average_tax_scale.add_bracket(0, 0)
        if self.thresholds:
            I = 0
            previous_threshold = self.thresholds[0]
            previous_rate = self.rates[0]
            for threshold, rate in itertools.islice(itertools.izip(self.thresholds, self.rates), 1, None):
                I += previous_rate * (threshold - previous_threshold)
                average_tax_scale.add_bracket(threshold, I / threshold)
                previous_threshold = threshold
                previous_rate = rate

            average_tax_scale.add_bracket(float('Inf'), rate)
        return average_tax_scale<|MERGE_RESOLUTION|>--- conflicted
+++ resolved
@@ -194,12 +194,7 @@
         base1 = np.tile(base, (len(self.thresholds), 1)).T
         if isinstance(factor, (float, int)):
             factor = np.ones(len(base)) * factor
-<<<<<<< HEAD
-        # thresholds1 = np.outer(factor, np.array(self.thresholds + [np.inf]))
-        # changed to below to avoind NaN creation
-=======
         # np.finfo(np.float).eps is used to avoid np.nan = 0 * np.inf creation
->>>>>>> f880c010
         thresholds1 = np.outer(factor + np.finfo(np.float).eps, np.array(self.thresholds + [np.inf]))
         if round_base_decimals is not None:
             thresholds1 = np.round(thresholds1, round_base_decimals)
