--- conflicted
+++ resolved
@@ -7,11 +7,7 @@
 
 setup(
     name = 'OpenFisca-Core',
-<<<<<<< HEAD
-    version = '4.1.3b1',
-=======
-    version = '4.1.5',
->>>>>>> 833c7886
+    version = '4.1.6',
     author = 'OpenFisca Team',
     author_email = 'contact@openfisca.fr',
     classifiers = [
