#! /usr/bin/env python
# -*- coding: utf-8 -*-


from setuptools import setup, find_packages

# Please make sure to cap all dependency versions, in order to avoid unwanted
# functional and integration breaks caused by external code updates.

general_requirements = [
    'dpath >= 1.5.0, < 2.0.0',
    'pytest >= 4.4.1, < 6.0.0',  # For openfisca test
    'numpy >= 1.11, < 1.19',
    'psutil >= 5.4.7, < 6.0.0',
    'PyYAML >= 3.10',
    'sortedcontainers == 2.2.2',
    'numexpr >= 2.7.0, <= 3.0',
    ]

api_requirements = [
    'werkzeug >= 1.0.0, < 2.0.0',
    'flask == 1.1.2',
    'flask-cors == 3.0.7',
    'gunicorn >= 20.0.0, < 21.0.0',
    ]

dev_requirements = [
    'autopep8 >= 1.4.0, < 1.6.0',
    'flake8 >= 3.7.0, < 3.9.0',
    'flake8-bugbear >= 19.3.0, < 20.0.0',
    'flake8-print >= 3.1.0, < 4.0.0',
    'pytest-cov >= 2.6.1, < 3.0.0',
    'mypy >= 0.701, < 0.800',
    'openfisca-country-template >= 3.10.0, < 4.0.0',
    'openfisca-extension-template >= 1.2.0rc0, < 2.0.0'
    ] + api_requirements

setup(
    name = 'OpenFisca-Core',
<<<<<<< HEAD
    version = '34.8.0',
=======
    version = '35.0.1',
>>>>>>> bd2fb165
    author = 'OpenFisca Team',
    author_email = 'contact@openfisca.org',
    classifiers = [
        'Development Status :: 5 - Production/Stable',
        'License :: OSI Approved :: GNU Affero General Public License v3',
        'Operating System :: POSIX',
        'Programming Language :: Python',
        'Programming Language :: Python :: 3.6',
        'Programming Language :: Python :: 3.7',
        'Topic :: Scientific/Engineering :: Information Analysis',
        ],
    description = 'A versatile microsimulation free software',
    keywords = 'benefit microsimulation social tax',
    license = 'https://www.fsf.org/licensing/licenses/agpl-3.0.html',
    url = 'https://github.com/openfisca/openfisca-core',

    data_files = [
        ('share/openfisca/openfisca-core', ['CHANGELOG.md', 'LICENSE', 'README.md']),
        ],
    entry_points = {
        'console_scripts': [
            'openfisca=openfisca_core.scripts.openfisca_command:main',
            'openfisca-run-test=openfisca_core.scripts.openfisca_command:main',
            ],
        },
    extras_require = {
        'web-api': api_requirements,
        'dev': dev_requirements,
        'tracker': [
            'openfisca-tracker == 0.4.0',
            ],
        },
    include_package_data = True,  # Will read MANIFEST.in
    install_requires = general_requirements,
    message_extractors = {
        'openfisca_core': [
            ('**.py', 'python', None),
            ],
        },
    packages = find_packages(exclude=['tests*']),
    )<|MERGE_RESOLUTION|>--- conflicted
+++ resolved
@@ -37,11 +37,7 @@
 
 setup(
     name = 'OpenFisca-Core',
-<<<<<<< HEAD
-    version = '34.8.0',
-=======
     version = '35.0.1',
->>>>>>> bd2fb165
     author = 'OpenFisca Team',
     author_email = 'contact@openfisca.org',
     classifiers = [
