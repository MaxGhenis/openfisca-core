#! /usr/bin/env python
# -*- coding: utf-8 -*-


from setuptools import setup, find_packages


setup(
    name = 'OpenFisca-Core',
<<<<<<< HEAD
    version = '4.1.3b1',
=======
    version = '4.1.4b1',
>>>>>>> 95e4bfb7
    author = 'OpenFisca Team',
    author_email = 'contact@openfisca.fr',
    classifiers = [
        "Development Status :: 2 - Pre-Alpha",
        "License :: OSI Approved :: GNU Affero General Public License v3",
        "Operating System :: POSIX",
        "Programming Language :: Python",
        "Topic :: Scientific/Engineering :: Information Analysis",
        ],
    description = u'A versatile microsimulation free software',
    keywords = 'benefit microsimulation social tax',
    license = 'http://www.fsf.org/licensing/licenses/agpl-3.0.html',
    url = 'https://github.com/openfisca/openfisca-core',

    data_files = [
        ('share/locale/fr/LC_MESSAGES', ['openfisca_core/i18n/fr/LC_MESSAGES/openfisca-core.mo']),
        ('share/openfisca/openfisca-core', ['CHANGELOG.md', 'LICENSE', 'README.md']),
        ],
    extras_require = {
        'test': [
            'nose',
            ],
        },
    include_package_data = True,  # Will read MANIFEST.in
    install_requires = [
        'Babel >= 0.9.4',
        'Biryani[datetimeconv] >= 0.10.4',
        'numpy >= 1.11',
        ],
    message_extractors = {
        'openfisca_core': [
            ('**.py', 'python', None),
            ],
        },
    packages = find_packages(exclude=['openfisca_core.tests*']),
    test_suite = 'nose.collector',
    )<|MERGE_RESOLUTION|>--- conflicted
+++ resolved
@@ -7,11 +7,7 @@
 
 setup(
     name = 'OpenFisca-Core',
-<<<<<<< HEAD
-    version = '4.1.3b1',
-=======
-    version = '4.1.4b1',
->>>>>>> 95e4bfb7
+    version = '4.1.5b1',
     author = 'OpenFisca Team',
     author_email = 'contact@openfisca.fr',
     classifiers = [
