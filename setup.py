--- conflicted
+++ resolved
@@ -7,11 +7,7 @@
 
 setup(
     name = 'OpenFisca-Core',
-<<<<<<< HEAD
-    version = '3.1.1',
-=======
-    version = '4.1.1b1',
->>>>>>> 51e64908
+    version = '4.1.2',
     author = 'OpenFisca Team',
     author_email = 'contact@openfisca.fr',
     classifiers = [
