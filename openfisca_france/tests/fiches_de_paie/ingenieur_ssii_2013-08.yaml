--- conflicted
+++ resolved
@@ -86,11 +86,7 @@
   chomage_salarie: -60.31
   cotisation_exceptionnelle_temporaire_salarie: -3.27
   vielleisse_deplafonnee_salarie: -2.51
-<<<<<<< HEAD
-  vielleisse_plafonnee_salarie: -169.62
-=======
   vieillesse_plafonnee_salarie: -169.62
->>>>>>> 257db445
   ircantec_salarie: 0
   pension_civile_salarie: 0
   rafp_salarie: 0
