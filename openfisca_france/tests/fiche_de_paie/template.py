--- conflicted
+++ resolved
@@ -31,11 +31,7 @@
             allegement_fillon_mode_recouvrement = 1,  # "anticipe_regularisation_fin_de_periode"
             assujettie_taxe_salaires = False,
             avantages_en_nature_valeur_reelle = 0,
-<<<<<<< HEAD
-            contrat_de_travail = 1,  # temps plein
-=======
             contrat_de_travail = 0,  # temps plein
->>>>>>> 0db6dcc0
             contrat_de_travail_arrivee = "2014-01-01",
             contrat_de_travail_depart = "2014-12-31",
             contrat_de_travail_duree = 0,  # CDI
@@ -135,8 +131,7 @@
             csgsali = 0,
             crdssal = 0,
             hsup = 0,
-            sal = 0, # salaire imposable
-
+            sal = 0,  # salaire imposable
             depense_cantine_titre_restaurant_employe = 0,
 
             salaire_net_a_payer = 0,
