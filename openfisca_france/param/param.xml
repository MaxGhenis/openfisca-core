<NODE code="root">
  <NODE description="Contribution sociale généralisée (CSG)" code="csg">
    <NODE description="Revenus d'activité" code="act">
      <BAREME description="CSG déductible" code="deduc">
        <TRANCHE code="tranche0">
          <ASSIETTE>
            <VALUE valeur=".95" deb="1998-01-01" fin="2004-12-31"/>
            <VALUE valeur=".97" deb="2005-01-01" fin="2011-12-31"/>
            <VALUE valeur=".9825" deb="2012-01-01" fin="2014-12-31"/>
          </ASSIETTE>
          <SEUIL>
            <VALUE valeur="0" deb="1998-01-01" fin="2014-12-31"/>
          </SEUIL>
          <TAUX>
            <VALUE valeur=".051" deb="1998-01-01" fin="2014-12-31"/>
          </TAUX>
        </TRANCHE>
        <TRANCHE code="tranche1">
          <ASSIETTE>
            <VALUE valeur="1" deb="2011-01-01" fin="2014-12-31"/>
          </ASSIETTE>
          <SEUIL>
            <VALUE valeur="4" deb="2011-01-01" fin="2014-12-31"/>
          </SEUIL>
          <TAUX>
            <VALUE valeur=".051" deb="2011-01-01" fin="2014-12-31"/>
          </TAUX>
        </TRANCHE>
      </BAREME>
      <BAREME description="CSG imposable" code="impos">
          <TRANCHE code="tranche0">
          <ASSIETTE>
              <VALUE valeur=".95" deb="1991-02-01" fin="2004-12-31"/>
            <VALUE valeur=".97" deb="2005-01-01" fin="2011-12-31"/>
            <VALUE valeur=".9825" deb="2012-01-01" fin="2014-12-31"/>
          </ASSIETTE>
          <SEUIL>
              <VALUE valeur="0" deb="1991-02-01" fin="2014-12-31"/>
          </SEUIL>
          <TAUX>
              <VALUE valeur=".011" deb="1991-02-01" fin="1993-06-30"/>
              <VALUE valeur=".024" deb="1993-07-01" fin="2014-12-31"/>
          </TAUX>
        </TRANCHE>
        <TRANCHE code="tranche1">
          <ASSIETTE>
              <VALUE valeur="1" deb="2011-07-01" fin="2014-12-31"/>
          </ASSIETTE>
          <SEUIL>
              <VALUE valeur="4" deb="2011-07-01" fin="2014-12-31"/>
          </SEUIL>
          <TAUX>
              <VALUE valeur=".024" deb="2011-07-01" fin="2014-12-31"/>
          </TAUX>
        </TRANCHE>
      </BAREME>
    </NODE>
    <NODE description="Accessoires du salaire (intéressement etc)" code="int">
      <BAREME description="CSG déductible" code="deduc">
          <TRANCHE code="tranche0">
            <SEUIL>
              <VALUE valeur="0" deb="1998-01-01" fin="2014-12-31"/>
            </SEUIL>
            <TAUX>
              <VALUE valeur=".051" deb="1998-01-01" fin="2014-12-31"/>
            </TAUX>
        </TRANCHE>
      </BAREME>
      <BAREME description="CSG imposable" code="impos">
        <TRANCHE code="tranche0">
            <SEUIL>
              <VALUE valeur="0" deb="1998-01-01" fin="2014-12-31"/>
            </SEUIL>
            <TAUX>
              <VALUE valeur=".024" deb="1998-01-01" fin="2014-12-31"/>
            </TAUX>
        </TRANCHE>
      </BAREME>
    </NODE>
    <NODE description="Allocations chômage" code="chom">
      <NODE description="Taux réduit" code="reduit">
          <BAREME description="CSG déductible" code="deduc">
            <TRANCHE code="tranche0">
                <SEUIL>
                  <VALUE valeur="0" deb="1997-01-01" fin="2014-12-31"/>
                </SEUIL>
                <ASSIETTE>
                  <VALUE valeur=".9825" deb="2012-01-01" fin="2014-12-31"/>
                  <VALUE valeur=".97" deb="2005-01-01" fin="2011-12-31"/>
                  <VALUE valeur=".95" deb="1997-01-01" fin="2004-12-31"/>
               </ASSIETTE>
	            <TAUX>
	              <VALUE valeur=".038" deb="1997-01-01" fin="2014-12-31"/>
	            </TAUX>
          </TRANCHE>
          <TRANCHE code="tranche1">
            <ASSIETTE>
              <VALUE valeur="1" deb="2012-01-01" fin="2014-12-31"/>
              <VALUE valeur=".97" deb="2005-01-01" fin="2011-12-31"/>
              <VALUE valeur=".95" deb="1998-01-01" fin="2004-12-31"/>
            </ASSIETTE>
            <SEUIL>
              <VALUE valeur="4" deb="1998-01-01" fin="2014-12-31"/>
            </SEUIL>
            <TAUX>
              <VALUE valeur=".038" deb="1998-01-01" fin="2014-12-31"/>
            </TAUX>
          </TRANCHE>
        </BAREME>
        <BAREME description="CSG imposable" code="impos">
          <TRANCHE code="tranche0">
              <SEUIL>
                <VALUE valeur="0" deb="1998-01-01" fin="2014-12-31"/>
              </SEUIL>
              <ASSIETTE>
                <VALUE valeur=".9825" deb="2012-01-01" fin="2014-12-31"/>
                <VALUE valeur=".97" deb="2005-01-01" fin="2011-12-31"/>
                <VALUE valeur=".95" deb="1998-01-01" fin="2004-12-31"/>
              </ASSIETTE>
              <TAUX>
                <VALUE valeur=".0" deb="1998-01-01" fin="2014-12-31"/>
              </TAUX>
          </TRANCHE>
          <TRANCHE code="tranche1">
            <ASSIETTE>
              <VALUE valeur="1" deb="2012-01-01" fin="2014-12-31"/>
              <VALUE valeur=".97" deb="2005-01-01" fin="2011-12-31"/>
              <VALUE valeur=".95" deb="1998-01-01" fin="2004-12-31"/>
            </ASSIETTE>
            <SEUIL>
              <VALUE valeur="4" deb="1998-01-01" fin="2014-12-31"/>
            </SEUIL>
            <TAUX>
              <VALUE valeur=".0" deb="1998-01-01" fin="2014-12-31"/>
            </TAUX>
          </TRANCHE>
        </BAREME>
      </NODE>
      <NODE description="Taux plein" code="plein">
        <BAREME description="CSG déductible" code="deduc">
          <TRANCHE code="tranche0">
            <ASSIETTE>
              <VALUE valeur=".9825" deb="2012-01-01" fin="2014-12-31"/>
              <VALUE valeur=".97" deb="2005-01-01" fin="2011-12-31"/>
              <VALUE valeur=".95" deb="1998-01-01" fin="2004-12-31"/>
            </ASSIETTE>
            <SEUIL>
              <VALUE valeur="0" deb="1998-01-01" fin="2014-12-31"/>
            </SEUIL>
            <TAUX>
              <VALUE valeur=".038" deb="1998-01-01" fin="2014-12-31"/>
            </TAUX>
          </TRANCHE>
          <TRANCHE code="tranche1">
            <ASSIETTE>
              <VALUE valeur="1" deb="2012-01-01" fin="2014-12-31"/>
              <VALUE valeur=".97" deb="2005-01-01" fin="2011-12-31"/>
              <VALUE valeur=".95" deb="1998-01-01" fin="2004-12-31"/>
            </ASSIETTE>
            <SEUIL>
              <VALUE valeur="4" deb="1998-01-01" fin="2014-12-31"/>
            </SEUIL>
            <TAUX>
              <VALUE valeur=".038" deb="1998-01-01" fin="2014-12-31"/>
            </TAUX>
          </TRANCHE>
        </BAREME>
        <BAREME description="CSG non déductible" code="impos">
          <TRANCHE code="tranche0">
            <ASSIETTE>
              <VALUE valeur=".9825" deb="2012-01-01" fin="2014-12-31"/>
              <VALUE valeur=".97" deb="2005-01-01" fin="2011-12-31"/>
              <VALUE valeur=".95" deb="1998-01-01" fin="2004-12-31"/>
            </ASSIETTE>
            <SEUIL>
              <VALUE valeur="0" deb="1998-01-01" fin="2014-12-31"/>
            </SEUIL>
            <TAUX>
              <VALUE valeur=".024" deb="1998-01-01" fin="2014-12-31"/>
            </TAUX>
          </TRANCHE>
          <TRANCHE code="tranche1">
            <ASSIETTE>
              <VALUE valeur="1" deb="2012-01-01" fin="2014-12-31"/>
              <VALUE valeur=".97" deb="2005-01-01" fin="2011-12-31"/>
              <VALUE valeur=".95" deb="1998-01-01" fin="2004-12-31"/>
            </ASSIETTE>
            <SEUIL>
              <VALUE valeur="4" deb="1998-01-01" fin="2014-12-31"/>
            </SEUIL>
            <TAUX>
              <VALUE valeur=".024" deb="1998-01-01" fin="2014-12-31"/>
            </TAUX>
          </TRANCHE>
        </BAREME>
      </NODE>
      <CODE description="Revenu minimum imposable (en multiple du smic annuel brut)" code="min_exo">
        <VALUE valeur="1" deb="2002-01-01" fin="2014-12-31"/>
      </CODE>
    </NODE>
    <NODE description="Pensions de retraites et d'invalidité" code="retraite">
      <NODE description="Taux réduit" code="reduit">
        <BAREME description="CSG déductible" code="deduc">
          <TRANCHE code="tranche0">
            <SEUIL>
              <VALUE valeur="0" deb="1997-01-01" fin="2014-12-31"/>
            </SEUIL>
            <TAUX>
              <VALUE valeur="0.038" deb="1998-01-01" fin="2014-12-31"/>
              <VALUE valeur="0.01" deb="1997-01-01" fin="1997-12-31"/>
            </TAUX>
          </TRANCHE>
        </BAREME>
        <BAREME description="CSG non déductible" code="impos">
          <TRANCHE code="tranche0">
            <SEUIL>
                <VALUE valeur="0" deb="1997-01-01" fin="2014-12-31"/>
            </SEUIL>
            <TAUX>
                <VALUE valeur="0.0" deb="1997-01-01" fin="2014-12-31"/>
            </TAUX>
          </TRANCHE>
        </BAREME>
      </NODE>
      <NODE description="Taux plein" code="plein">
        <BAREME description="CSG déductible" code="deduc">
          <TRANCHE code="tranche0">
            <SEUIL>
              <VALUE valeur="0" deb="1991-02-01" fin="2014-12-31"/>
            </SEUIL>
            <TAUX>
              <VALUE valeur=".042" deb="2005-01-01" fin="2014-12-31"/>
              <VALUE valeur=".038" deb="1998-01-01" fin="2004-12-31"/>
              <VALUE valeur=".042" deb="1997-01-01" fin="1997-12-31"/>
            </TAUX>
          </TRANCHE>
        </BAREME>
        <BAREME description="CSG non déductible" code="impos">
            <TRANCHE code="tranche0">
                <SEUIL>
                  <VALUE valeur="0" deb="1991-02-01" fin="2014-12-31"/>
            </SEUIL>
            <TAUX>
                <VALUE valeur=".024" deb="1993-07-01" fin="2014-12-31"/>
                <VALUE valeur=".011" deb="1991-02-01" fin="1993-06-30"/>
            </TAUX>
          </TRANCHE>
        </BAREME>
      </NODE>
    </NODE>
    <NODE description="Allocations de préretraite" code="preretraite">
      <NODE description="Taux réduit" code="reduit">
          <BAREME description="CSG déductible" code="deduc">
          <TRANCHE code="tranche0">
            <SEUIL>
              <VALUE valeur="0" deb="1997-01-01" fin="2014-12-31"/>
            </SEUIL>
            <TAUX>
              <VALUE valeur="0.038" deb="2008-01-01" fin="2014-12-31"/>
              <VALUE valeur="0.0" deb="1997-01-01" fin="2007-12-31"/>
            </TAUX>
          </TRANCHE>
        </BAREME>
        <BAREME description="CSG non déductible" code="impos">
          <TRANCHE code="tranche0">
            <SEUIL>
              <VALUE valeur="0" deb="1997-01-01" fin="2014-12-31"/>
            </SEUIL>
            <TAUX>
              <VALUE valeur="0.0" deb="1997-01-01" fin="2014-12-31"/>
            </TAUX>
          </TRANCHE>
        </BAREME>
      </NODE>
      <NODE description="Taux plein" code="plein">
        <BAREME description="CSG déductible" code="deduc">
          <TRANCHE code="tranche0">
            <SEUIL>
              <VALUE valeur="0" deb="1997-01-01" fin="2014-12-31"/>
            </SEUIL>
            <TAUX>
              <VALUE valeur=".042" deb="2005-01-01" fin="2014-12-31"/>
              <VALUE valeur=".038" deb="1998-01-01" fin="2004-12-31"/>
              <VALUE valeur=".042" deb="1997-01-01" fin="1997-12-31"/>
            </TAUX>
          </TRANCHE>
        </BAREME>
        <BAREME description="CSG non déductible" code="impos">
          <TRANCHE code="tranche0">
            <SEUIL>
              <VALUE valeur="0" deb="1997-01-01" fin="2014-12-31"/>
            </SEUIL>
            <TAUX>
              <VALUE valeur=".033" deb="2007-10-11" fin="2014-12-31"/>
              <VALUE valeur=".024" deb="1998-01-01" fin="2007-10-10"/>
            </TAUX>
           </TRANCHE>
        </BAREME>
      </NODE>
    </NODE>
    <NODE description="Indemnités journalières" code="indemn">
      <BAREME description="CSG déductible" code="deduc">
        <TRANCHE code="tranche0">
          <SEUIL>
            <VALUE valeur="0" deb="1997-01-01" fin="2014-12-31"/>
          </SEUIL>
          <TAUX>
            <VALUE valeur=".038" deb="1997-01-01" fin="2014-12-31"/>
          </TAUX>
        </TRANCHE>
      </BAREME>
      <BAREME description="CSG non déductible" code="impos">
          <TRANCHE code="tranche0">
           <SEUIL>
             <VALUE valeur="0" deb="1998-01-01" fin="2014-12-31"/>
           </SEUIL>
           <TAUX>
             <VALUE valeur=".024" deb="1998-01-01" fin="2014-12-31"/>
         </TAUX>
       </TRANCHE>
     </BAREME>
   </NODE>
   <NODE description="Revenus du capital" code="capital">
     <CODE description="Seuil de non recouvrement" code="nonimp" format="integer" type="monetary">
       <VALUE valeur="61" deb="2002-01-01" fin="2013-12-31"/>
     </CODE>
     <CODE description="Taux global" code="glob" format="percent">
       <VALUE valeur="0.075" deb="2000-01-01" fin="2003-12-31"/>
       <VALUE valeur="0.082" deb="2004-01-01" fin="2013-12-31"/>
      </CODE>
      <CODE description="dont CSG déductible" code="deduc" format="percent">
        <VALUE valeur=".051" deb="2012-01-01" fin="2013-12-31"/>
        <VALUE valeur=".058" deb="2004-01-01" fin="2011-12-31"/>
        <VALUE valeur=".051" deb="2000-01-01" fin="2003-12-31"/>
      </CODE>
    </NODE>
  </NODE>
  <NODE description="Contribution au remboursement de la dette sociale (CRDS)" code="crds">
    <BAREME description="Revenus d'activité, du chômage et des préretraites" code="act">
      <TRANCHE code="tranche0">
          <ASSIETTE>
            <VALUE valeur=".95" deb="1998-01-01" fin="2004-12-31"/>
            <VALUE valeur=".97" deb="2005-01-01" fin="2011-12-31"/>
            <VALUE valeur=".9825" deb="2012-01-01" fin="2014-12-31"/>
         </ASSIETTE>
         <SEUIL>
          <VALUE valeur="0" deb="1998-01-01" fin="2014-12-31"/>
         </SEUIL>
         <TAUX>
          <VALUE valeur=".005" deb="1998-01-01" fin="2014-12-31"/>
         </TAUX>
      </TRANCHE>
      <TRANCHE code="tranche1">
        <ASSIETTE>
          <VALUE valeur=".95" deb="1998-01-01" fin="2004-12-31"/>
          <VALUE valeur=".97" deb="2005-01-01" fin="2010-12-31"/>
          <VALUE valeur="1" deb="2011-01-01" fin="2014-12-31"/>
        </ASSIETTE>
        <SEUIL>
          <VALUE valeur="4" deb="1998-01-01" fin="2014-12-31"/>
        </SEUIL>
        <TAUX>
          <VALUE valeur=".005" deb="1998-01-01" fin="2014-12-31"/>
        </TAUX>
      </TRANCHE>
    </BAREME>
    <BAREME description="Retraites et pensions d'invalidité" code="rst">
      <TRANCHE code="tranche0">
        <SEUIL>
          <VALUE valeur="0" deb="1998-01-01" fin="2014-12-31"/>
        </SEUIL>
        <TAUX>
          <VALUE valeur=".005" deb="1998-01-01" fin="2014-12-31"/>
        </TAUX>
      </TRANCHE>
    </BAREME>
    <CODE description="Revenus du capital" code="capital" format="percent">
      <VALUE valeur=".005" deb="1998-01-01" fin="2013-12-31"/>
    </CODE>
  </NODE>
  <NODE description="Prélèvement social et contributions additionnelles" code="prelsoc">
    <CODE description="Prélèvement social (revenus des produits de placement)" code="base_plac" format="percent">
      <VALUE valeur=".02" deb="1998-01-01" fin="2009-12-31"/>
      <VALUE valeur=".022" deb="2010-01-01" fin="2011-09-30"/>
      <VALUE valeur=".034" deb="2011-10-01" fin="2012-06-30"/>
      <VALUE valeur=".054" deb="2012-07-01" fin="2012-12-31"/>
      <VALUE valeur=".045" deb="2013-01-01" fin="2013-12-31"/>
    </CODE>
    <CODE description="Prélèvement social (revenus du patrimoine)" code="base_pat" format="percent">
      <VALUE valeur=".02" deb="1997-01-01" fin="2009-12-31"/>
      <VALUE valeur=".022" deb="2010-01-01" fin="2010-12-31"/>
      <VALUE valeur=".034" deb="2011-01-01" fin="2011-12-31"/>
      <VALUE valeur=".045" deb="2012-01-01" fin="2013-12-31"/>
    </CODE>
    <CODE description="Contribution additionnelle solidarité autonomie" code="add" format="percent">
      <VALUE valeur=".003" deb="2004-07-01" fin="2013-12-31"/>
    </CODE>
    <CODE description="Contribution au financement du revenu de solidarité active" code="rsa" format="percent">
      <VALUE valeur=".011" deb="2009-01-01" fin="2011-12-31"/>
      <VALUE valeur=".02" deb="2012-01-01" fin="2013-12-31"/>
    </CODE>
  </NODE>
  <NODE description="Fusion IR - CSG (à la Landais, Piketty, Saez)" code="lps">
    <BAREME description="Barème appliqué à l'assiette de la CSG" code="bareme" type="monetary">
      <TRANCHE code="tranche0">
        <SEUIL>
          <VALUE valeur="0" deb="2010-01-01" fin="2013-12-31"/>
        </SEUIL>
        <TAUX>
          <VALUE valeur=".00" deb="2010-01-01" fin="2013-12-31"/>
         </TAUX>
      </TRANCHE>
    </BAREME>
    <CODE description="Crédit d'impôt forfaitaire par enfant" code="credit_enfant" format="integer" type="monetary">
      <VALUE valeur="0" deb="2010-01-01" fin="2013-12-31"/>
    </CODE>
    <CODE description="Réduction d'impôt forfaitaire par enfant" code="reduc_enfant" format="integer" type="monetary">
      <VALUE valeur="0" deb="2010-01-01" fin="2013-12-31"/>
    </CODE>
    <CODE description="Abattement forfaitaire sur le revenu par enfant" code="abatt_enfant" format="integer" type="monetary">
      <VALUE valeur="0" deb="2010-01-01" fin="2013-12-31"/>
    </CODE>
    <CODE description="Réduction d'impôt forfaitaire si conjoint" code="reduc_conj" format="integer" type="monetary">
      <VALUE valeur="0" deb="2010-01-01" fin="2013-12-31"/>
    </CODE>
    <CODE description="Abattement forfaitaire sur le revenu si conjoint" code="abatt_conj" format="integer" type="monetary">
      <VALUE valeur="0" deb="2010-01-01" fin="2013-12-31"/>
    </CODE>
  </NODE>
  <NODE description="Cotisations sociales" code="cotsoc">
    <NODE description="Paramètres généraux" code="gen">
      <CODE description="Plafond de la sécurité sociale" code="plaf_ss" format="integer" type="monetary">
        <VALUE valeur="3086" deb="2013-01-01" fin="2013-12-31"/>
        <VALUE valeur="3031" deb="2012-01-01" fin="2012-12-31"/>
        <VALUE valeur="2946" deb="2011-01-01" fin="2011-12-31"/>
        <VALUE valeur="2885" deb="2010-01-01" fin="2010-12-31"/>
        <VALUE valeur="2859" deb="2009-01-01" fin="2009-12-31"/>
        <VALUE valeur="2773" deb="2008-01-01" fin="2008-12-31"/>
        <VALUE valeur="2689" deb="2007-01-01" fin="2007-12-31"/>
        <VALUE valeur="2589" deb="2006-01-01" fin="2006-12-31"/>
        <VALUE valeur="2516" deb="2005-01-01" fin="2005-12-31"/>
        <VALUE valeur="2476" deb="2004-01-01" fin="2004-12-31"/>
        <VALUE valeur="2432" deb="2003-01-01" fin="2003-12-31"/>
        <VALUE valeur="2352" deb="2002-01-01" fin="2002-12-31"/>
        <VALUE valeur="2279" deb="2001-01-01" fin="2001-12-31"/>
      </CODE>
      <CODE description="SMIC horaire brut" code="smic_h_b" format="float" type="monetary">
        <VALUE valeur="9.43" deb="2013-01-01" fin="2013-12-31"/>
        <VALUE valeur="9.40" deb="2012-07-01" fin="2012-12-31"/>
        <VALUE valeur="9.22" deb="2012-01-01" fin="2012-06-30"/>
        <VALUE valeur="9.19" deb="2011-12-01" fin="2011-12-31"/>
        <VALUE valeur="9.00" deb="2011-01-01" fin="2011-11-30"/>
        <VALUE valeur="8.86" deb="2010-01-01" fin="2010-12-31"/>
        <VALUE valeur="8.82" deb="2009-07-01" fin="2009-12-31"/>
        <VALUE valeur="8.71" deb="2008-07-01" fin="2009-06-30"/>
        <VALUE valeur="8.63" deb="2008-05-01" fin="2008-06-30"/>
        <VALUE valeur="8.44" deb="2007-07-01" fin="2008-04-30"/>
        <VALUE valeur="8.27" deb="2006-07-01" fin="2007-06-30"/>
        <VALUE valeur="8.03" deb="2005-07-01" fin="2006-06-30"/>
        <VALUE valeur="7.61" deb="2004-07-01" fin="2005-06-30"/>
        <VALUE valeur="7.19" deb="2003-07-01" fin="2004-06-30"/>
        <VALUE valeur="6.83" deb="2002-07-01" fin="2003-06-30"/>
        <VALUE valeur="6.67" deb="2001-08-01" fin="2002-06-30"/>
      </CODE>
      <CODE description="Plafond d'exonération de la taxe d'habitation: première part" code="plaf_th_1" format="integer" type="monetary">
        <VALUE valeur="10224" deb="2012-01-01" fin="2013-12-31"/>
        <VALUE valeur="10024" deb="2011-01-01" fin="2011-12-31"/>
        <VALUE valeur="9876" deb="2010-01-01" fin="2010-12-31"/>
        <VALUE valeur="9837" deb="2009-01-01" fin="2009-12-31"/>
        <VALUE valeur="9560" deb="2008-01-01" fin="2008-12-31"/>
        <VALUE valeur="9437" deb="2007-01-01" fin="2007-12-31"/>
        <VALUE valeur="7417" deb="2006-01-01" fin="2006-12-31"/>
        <VALUE valeur="7286" deb="2005-01-01" fin="2005-12-31"/>
        <VALUE valeur="7165" deb="2004-01-01" fin="2004-12-31"/>
        <VALUE valeur="7046" deb="2003-01-01" fin="2003-12-31"/>
        <VALUE valeur="6928" deb="2002-01-01" fin="2002-12-31"/>
      </CODE>
      <CODE description="Plafond d'exonération de la taxe d'habitation: demi-part supplémentaire" code="plaf_th_supp" format="integer" type="monetary">
        <VALUE valeur="2730" deb="2012-01-01" fin="2013-12-31"/>
        <VALUE valeur="2676" deb="2011-01-01" fin="2011-12-31"/>
        <VALUE valeur="2637" deb="2010-01-01" fin="2010-12-31"/>
        <VALUE valeur="2627" deb="2009-01-01" fin="2009-12-31"/>
        <VALUE valeur="2553" deb="2008-01-01" fin="2008-12-31"/>
        <VALUE valeur="2520" deb="2007-01-01" fin="2007-12-31"/>
        <VALUE valeur="1981" deb="2006-01-01" fin="2006-12-31"/>
        <VALUE valeur="1946" deb="2005-01-01" fin="2005-12-31"/>
        <VALUE valeur="1914" deb="2004-01-01" fin="2004-12-31"/>
        <VALUE valeur="1882" deb="2003-01-01" fin="2003-12-31"/>
        <VALUE valeur="1851" deb="2002-01-01" fin="2002-12-31"/>
      </CODE>
      <CODE description="Plafond d'exonération de la taxe d'habitation: première part DOM" code="plaf_th_1_dom" format="integer" type="monetary">
        <VALUE valeur="12098" deb="2012-01-01" fin="2013-12-31"/>
        <VALUE valeur="11861" deb="2011-01-01" fin="2011-12-31"/>
        <VALUE valeur="11686" deb="2010-01-01" fin="2010-12-31"/>
        <VALUE valeur="11640" deb="2009-01-01" fin="2009-12-31"/>
        <VALUE valeur="11312" deb="2008-01-01" fin="2008-12-31"/>
        <VALUE valeur="11167" deb="2007-01-01" fin="2007-12-31"/>
        <VALUE valeur="8776" deb="2006-01-01" fin="2006-12-31"/>
        <VALUE valeur="8621" deb="2005-01-01" fin="2005-12-31"/>
        <VALUE valeur="8478" deb="2004-01-01" fin="2004-12-31"/>
        <VALUE valeur="8337" deb="2003-01-01" fin="2003-12-31"/>
        <VALUE valeur="8198" deb="2002-01-01" fin="2002-12-31"/>
      </CODE>
      <CODE description="Plafond d'exonération de la taxe d'habitation: 1ère demi-part supplémentaire DOM" code="plaf_th_supp1_dom" format="integer" type="monetary">
        <VALUE valeur="2890" deb="2012-01-01" fin="2013-12-31"/>
        <VALUE valeur="2833" deb="2011-01-01" fin="2011-12-31"/>
        <VALUE valeur="2791" deb="2010-01-01" fin="2010-12-31"/>
        <VALUE valeur="2780" deb="2009-01-01" fin="2009-12-31"/>
        <VALUE valeur="2702" deb="2008-01-01" fin="2008-12-31"/>
        <VALUE valeur="2667" deb="2007-01-01" fin="2007-12-31"/>
        <VALUE valeur="2096" deb="2006-01-01" fin="2006-12-31"/>
        <VALUE valeur="2059" deb="2005-01-01" fin="2005-12-31"/>
        <VALUE valeur="2025" deb="2004-01-01" fin="2004-12-31"/>
        <VALUE valeur="1991" deb="2003-01-01" fin="2003-12-31"/>
        <VALUE valeur="1958" deb="2002-01-01" fin="2002-12-31"/>
      </CODE>
      <CODE description="Plafond d'exonération de la taxe d'habitation: première part Guyane" code="plaf_th_1_guy" format="integer" type="monetary">
        <VALUE valeur="12650" deb="2012-01-01" fin="2013-12-31"/>
        <VALUE valeur="12402" deb="2011-01-01" fin="2011-12-31"/>
        <VALUE valeur="12219" deb="2010-01-01" fin="2010-12-31"/>
        <VALUE valeur="12171" deb="2009-01-01" fin="2009-12-31"/>
        <VALUE valeur="11828" deb="2008-01-01" fin="2008-12-31"/>
        <VALUE valeur="11676" deb="2007-01-01" fin="2007-12-31"/>
        <VALUE valeur="9176" deb="2006-01-01" fin="2006-12-31"/>
        <VALUE valeur="9014" deb="2005-01-01" fin="2005-12-31"/>
        <VALUE valeur="8864" deb="2004-01-01" fin="2004-12-31"/>
        <VALUE valeur="8716" deb="2003-01-01" fin="2003-12-31"/>
        <VALUE valeur="8570" deb="2002-01-01" fin="2002-12-31"/>
      </CODE>
      <CODE description="Plafond d'exonération de la taxe d'habitation: 1ère demi-part supplémentaire Guyane" code="plaf_th_supp1_guy" format="integer" type="monetary">
        <VALUE valeur="3482" deb="2012-01-01" fin="2013-12-31"/>
        <VALUE valeur="3414" deb="2011-01-01" fin="2011-12-31"/>
        <VALUE valeur="3364" deb="2010-01-01" fin="2010-12-31"/>
        <VALUE valeur="3351" deb="2009-01-01" fin="2009-12-31"/>
        <VALUE valeur="3257" deb="2008-01-01" fin="2008-12-31"/>
        <VALUE valeur="3215" deb="2007-01-01" fin="2007-12-31"/>
        <VALUE valeur="2526" deb="2006-01-01" fin="2006-12-31"/>
        <VALUE valeur="2481" deb="2005-01-01" fin="2005-12-31"/>
        <VALUE valeur="2440" deb="2004-01-01" fin="2004-12-31"/>
        <VALUE valeur="2399" deb="2003-01-01" fin="2003-12-31"/>
        <VALUE valeur="2359" deb="2002-01-01" fin="2002-12-31"/>
      </CODE>
    </NODE>
    <NODE description="Salariales" code="sal">
      <NODE description="Communes aux cadres et non cadres" code="commun">
        <BAREME description="Assurance maladie, maternité, invalidité, décès " code="maladie" option="noncontrib">
          <TRANCHE code="tranche0">
            <SEUIL>
                <VALUE valeur="0" deb="1993-07-01" fin="2013-12-31"/>
            </SEUIL>
            <TAUX>
              <VALUE valeur=".0075" deb="1998-01-01" fin="2013-12-31"/>
              <VALUE valeur=".055" deb="1997-01-01" fin="1997-12-31"/>
              <VALUE valeur=".068" deb="1993-07-01" fin="1996-12-31"/>
            </TAUX>
          </TRANCHE>
        </BAREME>
        <BAREME description="Vieillesse (régime de base de la retraite CNAV)" code="vieillesse" option="contrib">
          <TRANCHE code="tranche0">
            <SEUIL>
              <VALUE valeur="0" deb="1993-07-01" fin="2016-12-31"/>
            </SEUIL>
            <TAUX>
              <VALUE valeur=".0690" deb="2016-01-01" fin="2016-12-31"/>
              <VALUE valeur=".0685" deb="2015-01-01" fin="2015-12-31"/>
              <VALUE valeur=".0680" deb="2014-01-01" fin="2014-12-31"/>
              <VALUE valeur=".0675" deb="2012-01-01" fin="2013-12-31"/>
              <VALUE valeur=".0665" deb="2006-01-01" fin="2011-12-31"/>
              <VALUE valeur=".0655" deb="1993-07-01" fin="2005-12-31"/>
            </TAUX>
          </TRANCHE>
          <TRANCHE code="tranche1">
            <SEUIL>
                <VALUE valeur="1" deb="1993-07-01" fin="2016-12-31"/>
            </SEUIL>
            <TAUX>
              <VALUE valeur="0" deb="1993-07-01" fin="2016-12-31"/>
            </TAUX>
          </TRANCHE>
        </BAREME>
        <BAREME description="Vieillesse déplafonnée (ancienne assurance veuvage transférée à la CNAV en 2004)" code="vieillessedeplaf" option="contrib">
          <TRANCHE code="tranche0">
            <SEUIL>
              <VALUE valeur="0" deb="2004-07-01" fin="2014-12-31"/>
            </SEUIL>
            <TAUX>
              <VALUE valeur=".0025" deb="2014-01-01" fin="2014-12-31"/>
              <VALUE valeur=".001" deb="2004-07-01" fin="2013-12-31"/>
            </TAUX>
          </TRANCHE>
        </BAREME>
        <BAREME description="Chômage-emploi ASSEDIC" code="assedic" option="contrib">
          <TRANCHE code="tranche0">
            <SEUIL>
              <VALUE valeur="0" deb="1993-07-01" fin="2014-12-31"/>
            </SEUIL>
            <TAUX>
              <VALUE valeur=".024" deb="2007-01-01" fin="2014-12-31"/>
              <VALUE valeur=".0244" deb="2006-01-01" fin="2006-12-31"/>
              <VALUE valeur=".024" deb="2003-01-01" fin="2005-12-31"/>
              <VALUE valeur=".021" deb="2002-07-01" fin="2002-12-31"/>
              <VALUE valeur=".02" deb="2002-01-01" fin="2002-06-30"/>
              <VALUE valeur=".021" deb="2001-07-01" fin="2001-12-31"/>
              <VALUE valeur=".026" deb="2001-04-01" fin="2001-06-30"/>
              <VALUE valeur=".0349" deb="2001-01-01" fin="2001-03-31"/>
              <VALUE valeur=".036" deb="1997-01-01" fin="2000-12-31"/>
              <VALUE valeur=".0386" deb="1994-01-01" fin="1996-12-31"/>
              <VALUE valeur=".03770" deb="1993-07-01" fin="1993-12-31"/>
            </TAUX>
          </TRANCHE>
          <TRANCHE code="tranche1">
            <SEUIL>
              <VALUE valeur="4" deb="2003-01-01" fin="2014-12-31"/>
            </SEUIL>
            <TAUX>
              <VALUE valeur="0" deb="2003-01-01" fin="2014-12-31"/>
            </TAUX>
          </TRANCHE>
        </BAREME>
        <BAREME description="Retraite complémentaire ARRCO" code="arrco" option="contrib">
          <TRANCHE code="tranche0">
            <SEUIL>
              <VALUE valeur="0" deb="1993-07-01" fin="2013-12-31"/>
            </SEUIL>
            <TAUX>
              <VALUE valeur=".031" deb="2015-01-01" fin="2015-12-31"/>
	          <VALUE valeur=".0305" deb="2014-01-01" fin="2014-12-31"/>
              <VALUE valeur=".03" deb="1999-01-01" fin="2013-12-31"/>
              <VALUE valeur=".0275" deb="1998-01-01" fin="1998-12-31"/>
              <VALUE valeur=".025" deb="1997-01-01" fin="1997-12-31"/>
              <VALUE valeur=".0225" deb="1996-01-01" fin="1996-12-31"/>
              <VALUE valeur=".01968" deb="1993-01-01" fin="1995-12-31"/>
            </TAUX>
          </TRANCHE>
          <TRANCHE code="tranche1">
            <SEUIL>
              <VALUE valeur="1" deb="2000-01-01" fin="2013-12-31"/>
            </SEUIL>
            <TAUX>
              <VALUE valeur="0" deb="2000-01-01" fin="2013-12-31"/>
            </TAUX>
          </TRANCHE>
        </BAREME>
      </NODE>
 	  <NODE description="Spécifiques aux non cadres" code="noncadre">
    	<BAREME description="Retraite complémentaire ARRCO" code="arrconc" option="contrib">
      	  <TRANCHE code="tranche0">
	        <SEUIL>
	          <VALUE valeur="0" deb="2000-01-01" fin="2015-12-31"/>
	        </SEUIL>
	        <TAUX>
	          <VALUE valeur=".0" deb="2000-01-01" fin="2015-12-31"/> #1er tranche commune aux cadres et aux non-cadres
	        </TAUX>
	      </TRANCHE>
	      <TRANCHE code="tranche1">
	        <SEUIL>
	          <VALUE valeur="1" deb="2000-01-01" fin="2015-12-31"/>
	        </SEUIL>
	        <TAUX>
	          <VALUE valeur=".081" deb="2015-01-01" fin="2015-12-31"/>
	          <VALUE valeur=".0805" deb="2014-01-01" fin="2014-12-31"/>
	          <VALUE valeur=".08" deb="2005-01-01" fin="2013-12-31"/>
	          <VALUE valeur=".07" deb="2004-01-01" fin="2004-12-31"/>
	          <VALUE valeur=".06" deb="2002-01-01" fin="2003-12-31"/>
	          <VALUE valeur=".05" deb="2000-01-01" fin="2001-12-31"/>
	        </TAUX>
	      </TRANCHE>
	      <TRANCHE code="tranche2">
	        <SEUIL>
	          <VALUE valeur="3" deb="2003-01-01" fin="2015-12-31"/>
	        </SEUIL>
	        <TAUX>
	          <VALUE valeur="0" deb="2003-01-01" fin="2015-12-31"/>
	        </TAUX>
	      </TRANCHE>
	    </BAREME>
	    <BAREME description="Cotisation AGFF" code="agff" option="contrib">
	      <TRANCHE code="tranche0">
	        <SEUIL>
	          <VALUE valeur="0" deb="2001-04-01" fin="2014-12-31"/>
	        </SEUIL>
	        <TAUX>
	          <VALUE valeur=".008" deb="2001-04-01" fin="2014-12-31"/>
	        </TAUX>
	      </TRANCHE>
	      <TRANCHE code="tranche1">
	        <SEUIL>
	          <VALUE valeur="1" deb="2001-04-01" fin="2014-12-31"/>
	        </SEUIL>
	        <TAUX>
	          <VALUE valeur="0.009" deb="2001-04-01" fin="2014-12-31"/>
	        </TAUX>
	      </TRANCHE>
	      <TRANCHE code="tranche2">
	        <SEUIL>
	          <VALUE valeur="3" deb="2001-04-01" fin="2014-12-31"/>
	        </SEUIL>
	        <TAUX>
	          <VALUE valeur="0" deb="2001-04-01" fin="2014-12-31"/>
	        </TAUX>
	      </TRANCHE>
	    </BAREME>
	  </NODE>
	  <NODE description="Spécifiques aux cadres" code="cadre">
	    <BAREME description="Retraite complémentaire AGIRC GMP (tranches B et C, avant 65 ans)" code="agirc" option="contrib">
	      <TRANCHE code="tranche0">
	        <SEUIL>
	          <VALUE valeur="0" deb="1993-07-01" fin="2015-12-31"/>
	        </SEUIL>
	        <TAUX>
	          <VALUE valeur="0" deb="1993-07-01" fin="2015-12-31"/>
	        </TAUX>
	      </TRANCHE>
	      <TRANCHE code="tranche1">
	        <SEUIL>
	          <VALUE valeur="1" deb="1993-07-01" fin="2015-12-31"/>
	        </SEUIL>
	        <TAUX>
	          <VALUE valeur=".077" deb="2006-01-01" fin="2015-12-31"/>
	          <VALUE valeur=".075" deb="1999-01-01" fin="2005-12-31"/>
	          <VALUE valeur=".06875" deb="1998-01-01" fin="1998-12-31"/>
	          <VALUE valeur=".0625" deb="1997-01-01" fin="1997-12-31"/>
	          <VALUE valeur=".05625" deb="1996-01-01" fin="1996-12-31"/>
	          <VALUE valeur=".05" deb="1995-01-01" fin="1995-12-31"/>
	          <VALUE valeur=".0363" deb="1994-01-01" fin="1994-12-31"/>
	          <VALUE valeur=".0234" deb="1993-07-01" fin="1993-12-31"/>
	        </TAUX>
	      </TRANCHE>
	      <TRANCHE code="tranche2">
	        <SEUIL>
	          <VALUE valeur="4" deb="1993-07-01" fin="2015-12-31"/>
	        </SEUIL>
	        <TAUX>
	          <VALUE valeur=".077" deb="2006-01-01" fin="2015-12-31"/>
	          <VALUE valeur=".075" deb="1999-01-01" fin="2005-12-31"/>
	          <VALUE valeur=".06875" deb="1998-01-01" fin="1998-12-31"/>
	          <VALUE valeur=".0625" deb="1997-01-01" fin="1997-12-31"/>
	          <VALUE valeur=".05625" deb="1996-01-01" fin="1996-12-31"/>
	          <VALUE valeur=".05" deb="1995-01-01" fin="1995-12-31"/>
	          <VALUE valeur=".0363" deb="1994-01-01" fin="1994-12-31"/>
	          <VALUE valeur=".0234" deb="1993-07-01" fin="1993-12-31"/>
	        </TAUX>
	      </TRANCHE>
	      <TRANCHE code="tranche3">
	        <SEUIL>
	          <VALUE valeur="8" deb="1993-07-01" fin="2015-12-31"/>
	        </SEUIL>
	        <TAUX>
	          <VALUE valeur="0" deb="1993-07-01" fin="2015-12-31"/>
	        </TAUX>
	      </TRANCHE>
	    </BAREME>
	    <BAREME description="Cotisation AGFF" code="agff" option="contrib">
	      <TRANCHE code="tranche0">
	        <SEUIL>
	          <VALUE valeur="0" deb="2001-04-01" fin="2014-12-31"/>
	        </SEUIL>
	        <TAUX>
	          <VALUE valeur=".008" deb="2001-04-01" fin="2014-12-31"/>
	        </TAUX>
	      </TRANCHE>
	      <TRANCHE code="tranche1">
	        <SEUIL>
	          <VALUE valeur="1" deb="2001-04-01" fin="2014-12-31"/>
	        </SEUIL>
	        <TAUX>
	          <VALUE valeur="0.009" deb="2001-04-01" fin="2014-12-31"/>
	        </TAUX>
	      </TRANCHE>
	      <TRANCHE code="tranche2">
	        <SEUIL>
	          <VALUE valeur="4" deb="2001-04-01" fin="2014-12-31"/>
	        </SEUIL>
	        <TAUX>
	          <VALUE valeur="0" deb="2001-04-01" fin="2014-12-31"/>
	        </TAUX>
	      </TRANCHE>
	    </BAREME>
	    <BAREME description="Chômage-emploi APEC" code="apec" option="contrib">
	      <TRANCHE code="tranche0">
	        <SEUIL>
	          <VALUE valeur="0" deb="1993-07-01" fin="2014-12-31"/>
	        </SEUIL>
	        <TAUX>
	          <VALUE valeur="0.00024" deb="2011-01-01" fin="2014-12-31"/>
	          <VALUE valeur="0" deb="1993-07-01" fin="2010-12-31"/>
	        </TAUX>
	      </TRANCHE>
	      <TRANCHE code="tranche1">
	        <SEUIL>
	          <VALUE valeur="1" deb="1993-07-01" fin="2014-12-31"/>
	        </SEUIL>
	        <TAUX>
	          <VALUE valeur="0.00024" deb="1993-07-01" fin="2014-12-31"/>
	        </TAUX>
	      </TRANCHE>
	      <TRANCHE code="tranche2">
	        <SEUIL>
	          <VALUE valeur="4" deb="1993-07-01" fin="2014-12-31"/>
	        </SEUIL>
	        <TAUX>
	          <VALUE valeur="0" deb="1993-07-01" fin="2014-12-31"/>
	        </TAUX>
	      </TRANCHE>
	    </BAREME>
	    <BAREME description="Cotisation exceptionelle temporaire" code="cet" option="contrib">
	      <TRANCHE code="tranche0">
	        <SEUIL>
	          <VALUE valeur="0" deb="1997-01-01" fin="2014-12-31"/>
	        </SEUIL>
	        <TAUX>
	          <VALUE valeur=".0013" deb="2001-01-01" fin="2014-12-31"/>
	          <VALUE valeur=".0011" deb="2000-01-01" fin="2000-12-31"/>
	          <VALUE valeur=".0008" deb="1999-01-01" fin="1999-12-31"/>
	          <VALUE valeur=".0005" deb="1998-01-01" fin="1998-12-31"/>
	          <VALUE valeur=".00026" deb="1997-01-01" fin="1997-12-31"/>
	        </TAUX>
	      </TRANCHE>
	      <TRANCHE code="tranche1">
	        <SEUIL>
	          <VALUE valeur="8" deb="1997-01-01" fin="2014-12-31"/>
	        </SEUIL>
	        <TAUX>
	          <VALUE valeur="0" deb="1997-01-01" fin="2014-12-31"/>
	        </TAUX>
	      </TRANCHE>
	    </BAREME>
	  </NODE>
	  <NODE description="Non salariés: artisans" code="arti">
	    <BAREME description="Cotisation Famille" code="famille" option="noncontrib">
	      <TRANCHE code="tranche0">
	        <SEUIL>
	          <VALUE valeur="0" deb="2003-01-01" fin="2014-12-31"/>
	        </SEUIL>
	        <TAUX>
	          <VALUE valeur=".054" deb="2003-01-01" fin="2014-12-31"/>
	        </TAUX>
	      </TRANCHE>
	    </BAREME>
	    <BAREME description="Sécurité sociale/ Maladie, maternité" code="maladie" option="noncontrib">
	      <TRANCHE code="tranche0">
	        <SEUIL>
	          <VALUE valeur="0" deb="2003-01-01" fin="2014-12-31"/>
	        </SEUIL>
	        <TAUX>
	          <VALUE valeur=".065" deb="2003-01-01" fin="2014-12-31"/>
	        </TAUX>
	      </TRANCHE>
	      <TRANCHE code="tranche1">
	        <SEUIL>
	          <VALUE valeur="1" deb="2003-01-01" fin="2012-12-31"/>
	        </SEUIL>
	        <TAUX>
	          <VALUE valeur=".059" deb="2003-01-01" fin="2012-12-31"/>
	        </TAUX>
	      </TRANCHE>
	      <TRANCHE code="tranche2">
	        <SEUIL>
	          <VALUE valeur="5" deb="2003-01-01" fin="2012-12-31"/>
	        </SEUIL>
	        <TAUX>
	          <VALUE valeur="0" deb="2003-01-01" fin="2012-12-31"/>
	        </TAUX>
	      </TRANCHE>
	    </BAREME>
	    <BAREME description="Sécurité sociale/ Indemnités journalières" code="indjour" option="contrib">
	      <TRANCHE code="tranche0">
	        <SEUIL>
	          <VALUE valeur="0" deb="2003-01-01" fin="2014-12-31"/>
	        </SEUIL>
	        <TAUX>
	          <VALUE valeur=".007" deb="2003-01-01" fin="2014-12-31"/>
	        </TAUX>
	      </TRANCHE>
	      <TRANCHE code="tranche1">
	        <SEUIL>
	          <VALUE valeur="5" deb="2003-01-01" fin="2014-12-31"/>
	        </SEUIL>
	        <TAUX>
	          <VALUE valeur="0" deb="2003-01-01" fin="2014-12-31"/>
	        </TAUX>
	      </TRANCHE>
	    </BAREME>
	    <BAREME description="Invalidité, décès" code="invdec">
	      <TRANCHE code="tranche0">
	        <SEUIL>
	          <VALUE valeur="0" deb="2003-01-01" fin="2014-12-31"/>
	        </SEUIL>
	        <TAUX>
	          <VALUE valeur=".016" deb="2013-01-01" fin="2014-12-31"/>
	          <VALUE valeur=".018" deb="2003-01-01" fin="2012-12-31"/>
	        </TAUX>
	      </TRANCHE>
	      <TRANCHE code="tranche1">
	        <SEUIL>
	          <VALUE valeur="1" deb="2003-01-01" fin="2014-12-31"/>
	        </SEUIL>
	        <TAUX>
	          <VALUE valeur="0" deb="2003-01-01" fin="2014-12-31"/>
	        </TAUX>
	      </TRANCHE>
	    </BAREME>
	    <BAREME description="Formation professionnelle" code="forprof">
	      <TRANCHE code="tranche0">
	        <SEUIL>
	          <VALUE valeur="0" deb="2003-01-01" fin="2014-12-31"/>
	        </SEUIL>
	        <TAUX>
	          <VALUE valeur=".0029" deb="2008-01-01" fin="2014-12-31" code="seuil"/>
	          <VALUE valeur=".0024" deb="2004-01-01" fin="2007-12-31" code="seuil"/>
	        </TAUX>
	      </TRANCHE>
	    </BAREME>
	    <BAREME description="Retraite de base" code="retrbase" option="contrib">
	      <TRANCHE code="tranche0">
	        <SEUIL>
	          <VALUE valeur="0" deb="2003-01-01" fin="2016-12-31"/>
	        </SEUIL>
	        <TAUX>
	          <VALUE valeur=".1715" deb="2016-01-01" fin="2016-12-31"/>
	          <VALUE valeur=".1705" deb="2015-01-01" fin="2015-12-31"/>
	          <VALUE valeur=".1695" deb="2014-01-01" fin="2014-12-31"/>
	          <VALUE valeur=".1685" deb="2012-11-01" fin="2013-12-31"/>
	          <VALUE valeur=".1665" deb="2006-01-01" fin="2012-10-31"/>
	          <VALUE valeur=".1645" deb="2004-07-01" fin="2005-12-31"/>
	          <VALUE valeur=".1635" deb="1991-02-01" fin="2004-06-30"/>
	        </TAUX>
	      </TRANCHE>
	      <TRANCHE code="tranche1">
	        <SEUIL>
	          <VALUE valeur="1" deb="2003-01-01" fin="2016-12-31"/>
	        </SEUIL>
	        <TAUX>
	          <VALUE valeur="0" deb="2003-01-01" fin="2016-12-31"/>
	        </TAUX>
	      </TRANCHE>
	    </BAREME>
	    <BAREME description="Retraite complémentaire" code="retrcompl" option="contrib">
	      <TRANCHE code="tranche0">
	        <SEUIL>
	          <VALUE valeur="0" deb="2003-01-01" fin="2014-12-31"/>
	        </SEUIL>
	        <TAUX>
	          <VALUE valeur=".070" deb="2013-01-01" fin="2014-12-31"/>
	          <VALUE valeur=".072" deb="2003-01-01" fin="2012-12-31"/>
	        </TAUX>
	      </TRANCHE>
	      <TRANCHE code="tranche1">
	        <SEUIL>
	          <VALUE valeur="1" deb="2003-01-01" fin="2014-12-31"/>
	        </SEUIL>
	        <TAUX>
	          <VALUE valeur="0.080" deb="2013-01-01" fin="2014-12-31"/>
	          <VALUE valeur="0.076" deb="2003-01-01" fin="2012-12-31"/>
	        </TAUX>
	      </TRANCHE>
	      <TRANCHE code="tranche2">
	        <SEUIL>
	          <VALUE valeur="4" deb="2003-01-01" fin="2014-12-31"/>
	        </SEUIL>
	        <TAUX>
	          <VALUE valeur="0" deb="2003-01-01" fin="2014-12-31"/>
	        </TAUX>
	      </TRANCHE>
	    </BAREME>
	  </NODE>
	  <NODE description="Non salariés: commerçants et industriels" code="comind">
	    <BAREME description="Famille" code="famille" option="noncontrib">
	      <TRANCHE code="tranche0">
	        <SEUIL>
	          <VALUE valeur="0" deb="2003-01-01" fin="2014-12-31"/>
	        </SEUIL>
	        <TAUX>
	          <VALUE valeur=".054" deb="2003-01-01" fin="2014-12-31"/>
	        </TAUX>
	      </TRANCHE>
	    </BAREME>
	    <BAREME description="Sécurité sociale/ Maladie, maternité" code="maladie" option="noncontrib">
	      <TRANCHE code="tranche0">
	        <SEUIL>
	          <VALUE valeur="0" deb="2003-01-01" fin="2013-12-31"/>
	        </SEUIL>
	        <TAUX>
	          <VALUE valeur=".060" deb="2012-01-01" fin="2012-12-31"/>
	          <VALUE valeur=".065" deb="2003-01-01" fin="2011-12-31"/>
	        </TAUX>
	      </TRANCHE>
	      <TRANCHE code="tranche1">
	        <SEUIL>
	          <VALUE valeur="1" deb="2003-01-01" fin="2012-12-31"/>
	        </SEUIL>
	        <TAUX>
	          <VALUE valeur=".059" deb="2003-01-01" fin="2012-12-31"/>
	        </TAUX>
	      </TRANCHE>
	      <TRANCHE code="tranche2">
	        <SEUIL>
	          <VALUE valeur="5" deb="2003-01-01" fin="2012-12-31"/>
	        </SEUIL>
	        <TAUX>
	          <VALUE valeur="0" deb="2003-01-01" fin="2012-12-31"/>
	        </TAUX>
	      </TRANCHE>
	    </BAREME>
	    <BAREME description="Sécurité sociale/ Indemnités journalières" code="indjour" option="contrib">
	      <TRANCHE code="tranche0">
	        <SEUIL>
	          <VALUE valeur="0" deb="2003-01-01" fin="2013-12-31"/>
	        </SEUIL>
	        <TAUX>
	          <VALUE valeur=".007" deb="2003-01-01" fin="2013-12-31"/>
	        </TAUX>
	      </TRANCHE>
	      <TRANCHE code="tranche1">
	        <SEUIL>
	          <VALUE valeur="5" deb="2003-01-01" fin="2013-12-31"/>
	        </SEUIL>
	        <TAUX>
	          <VALUE valeur="0" deb="2003-01-01" fin="2013-12-31"/>
	        </TAUX>
	      </TRANCHE>
	    </BAREME>
	    <BAREME description="Invalidité, décès" code="invdec" option="noncontrib">
	      <TRANCHE code="tranche0">
	        <SEUIL>
	          <VALUE valeur="0" deb="2007-01-01" fin="2014-12-31"/>
	        </SEUIL>
	        <TAUX>
	          <VALUE valeur=".011" deb="2013-01-01" fin="2014-12-31"/>
	          <VALUE valeur=".013" deb="2007-01-01" fin="2012-12-31"/>
	        </TAUX>
	      </TRANCHE>
	      <TRANCHE code="tranche1">
	        <SEUIL>
	          <VALUE valeur="1" deb="2007-01-01" fin="2014-12-31"/>
	        </SEUIL>
	        <TAUX>
	          <VALUE valeur="0" deb="2007-01-01" fin="2014-12-31"/>
	        </TAUX>
	      </TRANCHE>
	    </BAREME>
	    <BAREME description="Formation professionnelle" code="forprofcom">
	      <TRANCHE code="tranche0">
	        <SEUIL>
	          <VALUE valeur="0" deb="2012-01-01" fin="2014-12-31"/>
	        </SEUIL>
	        <TAUX>
	         <VALUE valeur=".0015" deb="1992-01-01" fin="2011-12-31"/>
	         <VALUE valeur=".0025" deb="2012-01-01" fin="2014-12-31" />
	        </TAUX>
	      </TRANCHE>
	    </BAREME>
	    <BAREME description="Retraite de base" code="retrbase" option="contrib">
	      <TRANCHE code="tranche0">
	        <SEUIL>
	          <VALUE valeur="0" deb="2003-01-01" fin="2014-12-31"/>
	        </SEUIL>
	        <TAUX>
	          <VALUE valeur=".1715" deb="2016-01-01" fin="2016-12-31"/>
	          <VALUE valeur=".1705" deb="2015-01-01" fin="2015-12-31"/>
	          <VALUE valeur=".1695" deb="2014-01-01" fin="2014-12-31"/>
	          <VALUE valeur=".1685" deb="2012-11-01" fin="2013-12-31"/>
	          <VALUE valeur=".1665" deb="2006-01-01" fin="2012-10-31"/>
	          <VALUE valeur=".1645" deb="2004-07-01" fin="2005-12-31"/>
	          <VALUE valeur=".1635" deb="1991-02-01" fin="2004-06-30"/>
	        </TAUX>
	      </TRANCHE>
	      <TRANCHE code="tranche1">
	        <SEUIL>
	          <VALUE valeur="1" deb="2003-01-01" fin="2014-12-31"/>
	        </SEUIL>
	        <TAUX>
	          <VALUE valeur="0" deb="2003-01-01" fin="2014-12-31"/>
	        </TAUX>
	      </TRANCHE>
	    </BAREME>
	    <BAREME description="Retraite complémentaire" code="retrcompl" option="contrib">
	      <TRANCHE code="tranche0">
	        <SEUIL>
	        <VALUE valeur="0" deb="2005-01-01" fin="2014-12-31"/>
	        </SEUIL>
	        <TAUX>
	          <VALUE valeur=".07" deb="2013-01-01" fin="2014-12-31"/>
	          <VALUE valeur=".065" deb="2005-01-01" fin="2012-12-31"/>
	        </TAUX>
	      </TRANCHE>
	      <TRANCHE code="tranche1">
	        <SEUIL>
	          <VALUE valeur="1" deb="2005-01-01" fin="2014-12-31"/>
	        </SEUIL>
	        <TAUX>
	          <VALUE valeur="07" deb="2013-01-01" fin="2014-12-31"/>
	          <VALUE valeur="0.065" deb="2005-01-01" fin="2012-12-31"/>
	        </TAUX>
	      </TRANCHE>
	      <TRANCHE code="tranche2">
	        <SEUIL>
	          <VALUE valeur="3" deb="2005-01-01" fin="2014-12-31"/>
	        </SEUIL>
	        <TAUX>
	          <VALUE valeur="0" deb="2005-01-01" fin="2014-12-31"/>
	        </TAUX>
	      </TRANCHE>
	    </BAREME>
      </NODE>
      <NODE description="Spécifiques à la fonction publique" code="fonc">
        <NODE description="Commune à toutes les fonctions publiques" code="commun">
          <BAREME description="Contribution exceptionnelle de solidarité (seuil d'assujetissment variable)" code="solidarite" option="noncontrib"> # TODO: c'est une contribution donc à mettre avec la CSG/CRDS
            <TRANCHE code="tranche0">
              <SEUIL>
                <VALUE valeur="0" deb="1983-01-01" fin="2014-12-31"/>
              </SEUIL>
              <TAUX>
                <VALUE valeur="0.01" deb="1983-01-01" fin="2014-12-31"/>
              </TAUX>
            </TRANCHE>
            <TRANCHE code="tranche1">
              <SEUIL>
                <VALUE valeur="4" deb="1983-01-01" fin="2014-12-31"/>
              </SEUIL>
              <TAUX>
                <VALUE valeur="0" deb="1983-01-01" fin="2014-12-31"/>
              </TAUX>
            </TRANCHE>
          </BAREME>
          <CODE description="Valeur annuelle point de FP" code="pt_ind" format="float" type="monetary">
            <VALUE valeur="55.5635" deb="2010-07-01" fin="2014-12-31"/>
            <VALUE valeur="55.2871" deb="2009-10-01" fin="2010-06-30"/>
            <VALUE valeur="55.1217" deb="2009-07-01" fin="2009-09-30"/>
            <VALUE valeur="54.8475" deb="2008-10-01" fin="2009-06-30"/>
            <VALUE valeur="54.6834" deb="2008-03-01" fin="2008-09-30"/>
            <VALUE valeur="54.4113" deb="2007-02-01" fin="2008-02-29"/>
            <VALUE valeur="53.9795" deb="2006-07-01" fin="2007-01-31"/>
            <VALUE valeur="53.7110" deb="2005-11-01" fin="2006-06-30"/>
            <VALUE valeur="53.2847" deb="2005-07-01" fin="2005-10-31"/>
            <VALUE valeur="53.0196" deb="2005-02-01" fin="2005-06-30"/>
            <VALUE valeur="52.7558" deb="2004-01-01" fin="2005-01-31"/>
            <VALUE valeur="52.4930" deb="2002-12-01" fin="2003-12-31"/>
            <VALUE valeur="52.1284" deb="2002-03-01" fin="2002-11-30"/>
            <VALUE valeur="51.8174" deb="2002-01-01" fin="2002-02-28"/>
          </CODE>
          <CODE description="Indice majoré de référence" code="ind_maj_ref" format="integer" type="monetary">
            <VALUE valeur="309" deb="2013-01-01" fin="2014-12-31"/>
            <VALUE valeur="302" deb="2012-01-01" fin="2012-12-31"/>
            <VALUE valeur="295" deb="2011-01-01" fin="2011-12-31"/>
            <VALUE valeur="292" deb="2009-07-01" fin="2010-12-31"/>
            <VALUE valeur="290" deb="2008-10-01" fin="2009-06-30"/>
            <VALUE valeur="289" deb="2008-03-01" fin="2008-09-30"/>
            <VALUE valeur="288" deb="2007-02-01" fin="2008-02-29"/>
            <VALUE valeur="286" deb="2006-07-01" fin="2007-01-31"/>
            <VALUE valeur="285" deb="2001-05-01" fin="2006-06-30"/>
          </CODE>
          </NODE>
        <NODE description="Etat" code="etat">
          <BAREME description="Retenue pour pension civile (assiette=TI + NBI)" code="pension" option="contrib">
              <TRANCHE code="tranche0">
              <SEUIL>
                <VALUE valeur="0" deb="2003-01-01" fin="2020-12-31"/>
              </SEUIL>
              <TAUX>
                <VALUE valeur="0.1055" deb="2020-01-01" fin="2020-12-31"/>
                <VALUE valeur="0.1028" deb="2019-01-01" fin="2019-12-31"/>
                <VALUE valeur="0.1001" deb="2018-01-01" fin="2018-12-31"/>
                <VALUE valeur="0.0974" deb="2017-01-01" fin="2017-12-31"/>
                <VALUE valeur="0.0947" deb="2016-01-01" fin="2016-12-31"/>
                <VALUE valeur="0.0920" deb="2015-01-01" fin="2015-12-31"/>
                <VALUE valeur="0.0893" deb="2014-01-01" fin="2014-12-31"/>
                <VALUE valeur="0.0876" deb="2013-01-01" fin="2013-12-31"/>
                <VALUE valeur="0.0839" deb="2012-01-01" fin="2012-12-31"/>
                <VALUE valeur="0.0812" deb="2011-01-01" fin="2011-12-31"/>
                <VALUE valeur="0.0785" deb="2003-01-01" fin="2010-12-31"/>
              </TAUX>
            </TRANCHE>
          </BAREME>
          <BAREME description="Régime additionnel de retraite (RAFP, totalité sauf TI et NBI, min 20% TI )" code="rafp" option="contrib">
            <TRANCHE code="tranche0">
              <SEUIL>
                <VALUE valeur="0" deb="1993-01-01" fin="2014-12-31"/>
              </SEUIL>
              <TAUX>
                <VALUE valeur="0.05" deb="2005-01-01" fin="2014-12-31"/>
              </TAUX>
            </TRANCHE>
          </BAREME>
          <CODE description="Plafond d'assiette" code="rafp_plaf_assiette" format="percent">
            <VALUE valeur="0.2" deb="2005-01-01" fin="2014-12-31"/>
          </CODE>
        </NODE>
        <NODE description="Spécifiques aux fonctions publiques territoriale et hospitalière" code="colloc">
          <BAREME description="Retraites des agents des collectivités locales (taux hors NBI)" code="cnracl1" option="contrib">
            <TRANCHE code="tranche0">
              <SEUIL>
                <VALUE valeur="0" deb="1984-01-01" fin="2020-12-31"/>
              </SEUIL>
              <TAUX>
                <VALUE valeur="0.1055" deb="2020-01-01" fin="2020-12-31"/>
                <VALUE valeur="0.1028" deb="2019-01-01" fin="2019-12-31"/>
                <VALUE valeur="0.1001" deb="2018-01-01" fin="2018-12-31"/>
                <VALUE valeur="0.0974" deb="2017-01-01" fin="2017-12-31"/>
                <VALUE valeur="0.0947" deb="2016-01-01" fin="2016-12-31"/>
                <VALUE valeur="0.0920" deb="2015-01-01" fin="2015-12-31"/>
                <VALUE valeur="0.0893" deb="2014-01-01" fin="2014-12-31"/>
                <VALUE valeur="0.0876" deb="2013-01-01" fin="2013-12-31"/>
                <VALUE valeur="0.0839" deb="2012-01-01" fin="2012-12-31"/>
                <VALUE valeur="0.0812" deb="2011-01-01" fin="2011-12-31"/>
                <VALUE valeur="0.0785" deb="1991-02-01" fin="2010-12-31"/>
              </TAUX>
            </TRANCHE>
          </BAREME>
          <BAREME description="Retraites des agents des collectivités locales (taux NBI)" code="cnracl2" option="contrib">
            <TRANCHE code="tranche0">
              <SEUIL>
                <VALUE valeur="0" deb="1984-01-01" fin="2020-12-31"/>
              </SEUIL>
              <TAUX>
                <VALUE valeur="0.1080" deb="2020-01-01" fin="2020-12-31"/> # TODO: CHECK change because réfore
                <VALUE valeur="0.1053" deb="2019-01-01" fin="2019-12-31"/>
                <VALUE valeur="0.1026" deb="2018-01-01" fin="2018-12-31"/>
                <VALUE valeur="0.0999" deb="2017-01-01" fin="2017-12-31"/>
                <VALUE valeur="0.0972" deb="2016-01-01" fin="2016-12-31"/>
                <VALUE valeur="0.0940" deb="2015-01-01" fin="2015-12-31"/>
                <VALUE valeur="0.0908" deb="2014-01-01" fin="2014-12-31"/>
                <VALUE valeur="0.0876" deb="2013-01-01" fin="2013-12-31"/>
                <VALUE valeur="0.0849" deb="2012-11-01" fin="2012-12-31"/>
                <VALUE valeur="0.0839" deb="2012-01-01" fin="2012-10-31"/>
                <VALUE valeur="0.0812" deb="2011-01-01" fin="2011-12-31"/>
                <VALUE valeur="0.0785" deb="1991-02-01" fin="2010-12-31"/>
              </TAUX>
            </TRANCHE>
          </BAREME>          
        </NODE>
        <NODE description="Agents non titulaires" code="contract">
          <BAREME description="IRCANTEC" code="ircantec" option="contrib">
            <TRANCHE code="tranche0">
              <ASSIETTE>
                <VALUE valeur="1.25" deb="1992-01-01" fin="2017-12-31"/>
                <VALUE valeur="1.20" deb="1991-04-01" fin="1991-12-31"/>
                <VALUE valeur="1.09" deb="1989-01-01" fin="1991-03-31"/>
                <VALUE valeur="1.0" deb="1988-01-01" fin="1988-12-31"/>
                <VALUE valeur=".80" deb="1983-01-01" fin="1987-12-31"/>
                <VALUE valeur=".60" deb="1971-01-01" fin="1982-12-31"/>
              </ASSIETTE>
              <SEUIL>
                <VALUE valeur="0" deb="1971-01-01" fin="2017-12-31"/>
              </SEUIL>
              <TAUX>
                <VALUE valeur="0.0224" deb="2017-01-01" fin="2017-12-31"/>
                <VALUE valeur="0.0218" deb="2016-01-01" fin="2016-12-31"/>
                <VALUE valeur="0.0211" deb="2015-01-01" fin="2015-12-31"/>
                <VALUE valeur="0.0203" deb="2014-01-01" fin="2014-12-31"/>
                <VALUE valeur="0.0196" deb="2013-01-01" fin="2013-12-31"/>
                <VALUE valeur="0.0188" deb="2012-01-01" fin="2012-12-31"/>
                <VALUE valeur="0.0182" deb="2011-01-01" fin="2011-12-31"/>
                <VALUE valeur="0.0180" deb="1989-01-01" fin="2010-12-31"/>
                <VALUE valeur="0.0140" deb="1971-01-01" fin="1988-12-31"/>
              </TAUX>
            </TRANCHE>
            <TRANCHE code="tranche1">
              <ASSIETTE>
                <VALUE valeur="1.25" deb="1992-01-01" fin="2017-12-31"/>
                <VALUE valeur="1.20" deb="1991-04-01" fin="1991-12-31"/>
                <VALUE valeur="1.09" deb="1989-01-01" fin="1991-03-31"/>
                <VALUE valeur="1.0" deb="1988-01-01" fin="1988-12-31"/>
                <VALUE valeur=".80" deb="1983-01-01" fin="1987-12-31"/>
                <VALUE valeur=".60" deb="1971-01-01" fin="1982-12-31"/>
              </ASSIETTE>
              <SEUIL>
                <VALUE valeur="1" deb="1971-01-01" fin="2017-12-31"/>
              </SEUIL>
              <TAUX>
                <VALUE valeur="0.0556" deb="2017-01-01" fin="2017-12-31"/>
                <VALUE valeur="0.0540" deb="2016-01-01" fin="2016-12-31"/>
                <VALUE valeur="0.0526" deb="2015-01-01" fin="2015-12-31"/>
                <VALUE valeur="0.0510" deb="2014-01-01" fin="2014-12-31"/>
                <VALUE valeur="0.0498" deb="2013-01-01" fin="2013-12-31"/>
                <VALUE valeur="0.0488" deb="2012-01-01" fin="2012-12-31"/>
                <VALUE valeur="0.0480" deb="2011-01-01" fin="2011-12-31"/>
                <VALUE valeur="0.0476" deb="1989-01-01" fin="2010-12-31"/>
                <VALUE valeur="0.0425" deb="1971-01-01" fin="1988-12-31"/>
              </TAUX>
            </TRANCHE>
            <TRANCHE code="tranche2">
              <SEUIL>
                <VALUE valeur="8" deb="1992-01-01" fin="2017-12-31"/>
                <VALUE valeur="4.75" deb="1971-01-01" fin="1991-12-31"/>
              </SEUIL>
              <TAUX>
                <VALUE valeur="0.0" deb="1971-01-01" fin="2017-12-31"/>
              </TAUX>
            </TRANCHE>
          </BAREME>
        </NODE>
      </NODE>
    </NODE>
    <NODE description="Patronales" code="pat">
      <NODE description="Communes aux cadres et non cadres" code="commun">
        <BAREME description="Maladie, maternité, invalidité, décès" code="maladie" option="noncontrib">
          <TRANCHE code="tranche0">
        <SEUIL>
          <VALUE valeur="0" deb="1992-07-01" fin="2014-12-31"/>
        </SEUIL>
        <TAUX>
          <VALUE valeur="0.128" deb="1992-07-01" fin="2014-12-31"/>
        </TAUX>
      </TRANCHE>
    </BAREME>
    <BAREME description="Contribution solidarité autonomie (dépendance)" code="csa" option="main-d-oeuvre">
      <TRANCHE code="tranche0">
        <SEUIL>
          <VALUE valeur="0" deb="2004-07-01" fin="2014-12-31"/>
        </SEUIL>
        <TAUX>
          <VALUE valeur=".003" deb="2004-07-01" fin="2014-12-31"/>
        </TAUX>
          </TRANCHE>
        </BAREME>
        <BAREME description="Vieillesse plafonnée (régime de base)" code="vieillesseplaf" option="contrib">
          <TRANCHE code="tranche0">
        <SEUIL>
          <VALUE valeur="0" deb="1979-01-01" fin="2016-12-31"/>
        </SEUIL>
        <TAUX>
          <VALUE valeur=".0855" deb="2016-01-01" fin="2016-12-31"/>
          <VALUE valeur=".085" deb="2015-01-01" fin="2015-12-31"/>
          <VALUE valeur=".0845" deb="2014-01-01" fin="2014-12-31"/>
          <VALUE valeur=".084" deb="2012-11-01" fin="2013-12-31"/>
          <VALUE valeur=".083" deb="2006-01-01" fin="2012-10-31"/>
          <VALUE valeur=".082" deb="1979-01-01" fin="2005-12-31"/>
        </TAUX>    
      </TRANCHE>
      <TRANCHE code="tranche1">
	        <SEUIL>
	          <VALUE valeur="1" deb="1979-01-01" fin="2016-12-31"/>
	        </SEUIL>
	        <TAUX>
	          <VALUE valeur="0" deb="1979-01-01" fin="2016-12-31"/>
	        </TAUX>
          </TRANCHE>
        </BAREME>
        <BAREME description="Vieillesse déplafonnée" code="vieillessedeplaf" option="contrib">
          <TRANCHE code="tranche0">
        <SEUIL>
          <VALUE valeur="0" deb="1993-07-01" fin="2016-12-31"/>
        </SEUIL>
        <TAUX>
          <VALUE valeur="0.0175" deb="2014-01-01" fin="2016-12-31"/>
          <VALUE valeur="0.016" deb="1993-07-01" fin="2013-12-31"/>
        </TAUX>
          </TRANCHE>
        </BAREME>
        <BAREME description="Allocation familiales" code="famille" option="noncontrib">
          <TRANCHE code="tranche0">
        <SEUIL>
          <VALUE valeur="0" deb="1993-07-01" fin="2014-12-31"/>
        </SEUIL>
        <TAUX>
          <VALUE valeur=".0525" deb="2014-01-01" fin="2014-12-31"/>
          <VALUE valeur=".054" deb="1993-07-01" fin="2013-12-31"/>
        </TAUX>
          </TRANCHE>
        </BAREME>
        <BAREME description="Fonds national action logement (FNAL, tout employeur)" code="fnal1" option="main-d-oeuvre">
          <TRANCHE code="tranche0">
	        <SEUIL>
	          <VALUE valeur="0" deb="1993-07-01" fin="2014-12-31"/>
	        </SEUIL>
	        <TAUX>
	          <VALUE valeur=".001" deb="1993-07-01" fin="2014-12-31"/>
	        </TAUX>
          </TRANCHE>
          <TRANCHE code="tranche1">
	        <SEUIL>
	          <VALUE valeur="1" deb="1993-07-01" fin="2014-12-31"/>
	        </SEUIL>
	        <TAUX>
	          <VALUE valeur="0" deb="1993-07-01" fin="2014-12-31"/>
	        </TAUX>
          </TRANCHE>
        </BAREME>
        <BAREME description="Fonds national action logement (FNAL, plus de 20 salariés)" code="fnal2" option="main-d-oeuvre">
          <TRANCHE code="tranche0">
	        <SEUIL>
	          <VALUE valeur="0" deb="1991-07-01" fin="2014-12-31"/>
	        </SEUIL>
	        <TAUX>
	          <VALUE valeur=".004" deb="1991-07-01" fin="2014-12-31"/>
	        </TAUX>
          </TRANCHE>
          <TRANCHE code="tranche1">
	        <SEUIL>
	          <VALUE valeur="1" deb="1991-07-01" fin="2014-12-31"/>
	        </SEUIL>
	        <TAUX>
	          <VALUE valeur="0.005" deb="2011-01-01" fin="2014-12-31"/>
	          <VALUE valeur="0.004" deb="1991-07-01" fin="2010-12-31"/>
	        </TAUX>
          </TRANCHE>
        </BAREME>
        <BAREME description="Chômage: fond national de garantie des salaires (FNGS)" code="chomfg" option="contrib">
          <TRANCHE code="tranche0">
        <SEUIL>
          <VALUE valeur="0" deb="1993-07-01" fin="2014-03-31"/>
        </SEUIL>
        <TAUX>
          <VALUE valeur="0.003" deb="2011-04-01" fin="2014-03-31"/>
          <VALUE valeur="0.004" deb="2009-11-01" fin="2011-03-31"/>
          <VALUE valeur="0.003" deb="2009-08-01" fin="2009-10-31"/>
          <VALUE valeur="0.0015" deb="2006-07-01" fin="2009-07-31"/>
          <VALUE valeur="0.0025" deb="2006-01-01" fin="2006-06-30"/>
          <VALUE valeur="0.0035" deb="2005-04-01" fin="2005-12-31"/>
          <VALUE valeur="0.0045" deb="2003-09-01" fin="2005-03-31"/>
          <VALUE valeur="0.0035" deb="2003-01-01" fin="2003-08-31"/>
          <VALUE valeur="0.003" deb="2002-07-01" fin="2002-12-31"/>
          <VALUE valeur="0.002" deb="2002-01-01" fin="2002-06-30"/>
          <VALUE valeur="0.001" deb="2001-01-01" fin="2001-12-31"/>
          <VALUE valeur="0.0015" deb="2000-07-01" fin="2000-12-31"/>
          <VALUE valeur="0.002" deb="1999-07-01" fin="2000-06-30"/>
          <VALUE valeur="0.0025" deb="1995-07-01" fin="1999-06-30"/>
          <VALUE valeur="0.0035" deb="1993-07-01" fin="1995-06-30"/>
        </TAUX>
      </TRANCHE>
      <TRANCHE code="tranche1">
        <SEUIL>
          <VALUE valeur="4" deb="1993-07-01" fin="2014-03-31"/>
        </SEUIL>
        <TAUX>
          <VALUE valeur="0" deb="1993-07-01" fin="2014-03-31"/>
        </TAUX>
      </TRANCHE>
    </BAREME>
    <BAREME description="Chômage ASSEDIC (non cadres et cadres)" code="assedic" option="contrib">
      <TRANCHE code="tranche0">
        <SEUIL>
          <VALUE valeur="0" deb="1993-07-01" fin="2014-12-31"/>
        </SEUIL>
        <TAUX>
          <VALUE valeur="0.04" deb="2007-01-01" fin="2014-12-31"/>
          <VALUE valeur="0.0404" deb="2006-01-01" fin="2006-12-31"/>
          <VALUE valeur="0.04" deb="2003-01-01" fin="2005-12-31"/>
          <VALUE valeur="0.037" deb="2002-07-01" fin="2002-12-31"/>
          <VALUE valeur="0.036" deb="2002-01-01" fin="2002-06-30"/>
          <VALUE valeur="0.037" deb="2001-04-01" fin="2001-12-31"/>
          <VALUE valeur="0.0499" deb="2001-01-01" fin="2001-03-31"/>
          <VALUE valeur="0.0526" deb="1997-01-01" fin="2000-12-31"/>
          <VALUE valeur="0.0547" deb="1994-01-01" fin="1996-12-31"/>
          <VALUE valeur="0.0538" deb="1993-08-01" fin="1993-12-31"/>
          <VALUE valeur="0.0483" deb="1993-07-01" fin="1993-07-31"/>
        </TAUX>
      </TRANCHE>
      <TRANCHE code="tranche1">
        <SEUIL>
          <VALUE valeur="4" deb="1993-07-01" fin="2014-12-31"/>
        </SEUIL>
        <TAUX>
          <VALUE valeur="0" deb="1993-07-01" fin="2014-12-31"/>
        </TAUX>
      </TRANCHE>
    </BAREME>
    <BAREME description="Taxe d'apprentissage" code="apprentissage" option="main-d-oeuvre">
      <TRANCHE code="tranche0">
        <SEUIL>
          <VALUE valeur="0" deb="1993-07-01" fin="2014-12-31"/>
        </SEUIL>
        <TAUX>
          <VALUE valeur="0.005" deb="1993-07-01" fin="2014-12-31"/>
        </TAUX>
      </TRANCHE>
     </BAREME>
     <BAREME description="Contribution additionnelle au développement de l'apprentissage" code="apprentissage2" option="main-d-oeuvre">
       <TRANCHE code="tranche0">
        <SEUIL>
          <VALUE valeur="0" deb="2004-01-01" fin="2014-12-31"/>
        </SEUIL>
        <TAUX>
          <VALUE valeur="0.0018" deb="2006-01-01" fin="2014-12-31"/>
          <VALUE valeur="0.0012" deb="2005-01-01" fin="2005-12-31"/>
          <VALUE valeur="0.0006" deb="2004-01-01" fin="2004-12-31"/>
        </TAUX>
          </TRANCHE>
        </BAREME>
        <BAREME description="Formation professionnelle (plus de 20 salariés)" code="formprof" option="main-d-oeuvre">
          <TRANCHE code="tranche0">
        <SEUIL>
          <VALUE valeur="0" deb="1993-07-01" fin="2014-12-31"/>
        </SEUIL>
        <TAUX>
          <VALUE valeur="0.016" deb="2004-01-01" fin="2014-12-31"/>
          <VALUE valeur="0.015" deb="1993-07-01" fin="2003-12-31"/>
        </TAUX>
          </TRANCHE>
        </BAREME>
        <BAREME description="Effort à la construction (plus de 20 salariés)" code="construction" option="main-d-oeuvre">
          <TRANCHE code="tranche0">
            <SEUIL>
              <VALUE valeur="0" deb="1992-01-01" fin="2014-12-31"/>
            </SEUIL>
            <TAUX>
              <VALUE valeur="0.0045" deb="1992-01-01" fin="2014-12-31"/>
            </TAUX>
          </TRANCHE>
        </BAREME>
        <BAREME description="Transport (valeur non différenciée selon la localité, Lyon reférence)" code="transport">
          <TRANCHE code="tranche0">
            <SEUIL>
              <VALUE valeur="0" deb="2003-01-01" fin="2014-12-31"/>
            </SEUIL>
            <TAUX>
              <VALUE valeur="0.0175" deb="2003-01-01" fin="2014-12-31"/>
            </TAUX>
          </TRANCHE>
        </BAREME>
      </NODE>
      <NODE description="Non cadres" code="noncadre">
        <BAREME description="Retraite complémentaire" code="arrco" option="contrib">
          <TRANCHE code="tranche0">
        <SEUIL>
          <VALUE valeur="0" deb="1993-01-01" fin="2015-12-31"/>
        </SEUIL>
        <TAUX>
          <VALUE valeur=".0465" deb="2015-01-01" fin="2015-12-31"/>
          <VALUE valeur=".04575" deb="2014-01-01" fin="2014-12-31"/>
          <VALUE valeur=".045" deb="1999-01-01" fin="2013-12-31"/>
          <VALUE valeur=".04125" deb="1998-01-01" fin="1998-12-31"/>
          <VALUE valeur=".0375" deb="1997-01-01" fin="1997-12-31"/>
          <VALUE valeur=".03375" deb="1996-01-01" fin="1996-12-31"/>
          <VALUE valeur=".02952" deb="1993-07-01" fin="1995-12-31"/>
        </TAUX>
          </TRANCHE>
          <TRANCHE code="tranche1">
        <SEUIL>
          <VALUE valeur="1" deb="2000-01-01" fin="2015-12-31"/>
        </SEUIL>
        <TAUX>
          <VALUE valeur=".1215" deb="2015-01-01" fin="2015-12-31"/>
          <VALUE valeur=".1208" deb="2014-01-01" fin="2014-12-31"/>
          <VALUE valeur=".12" deb="2005-01-01" fin="2013-12-31"/>
          <VALUE valeur=".105" deb="2004-01-01" fin="2004-12-31"/>
          <VALUE valeur=".09" deb="2002-01-01" fin="2003-12-31"/>
          <VALUE valeur=".075" deb="2000-01-01" fin="2001-12-31"/>
        </TAUX>
          </TRANCHE>
          <TRANCHE code="tranche2">
        <SEUIL>
          <VALUE valeur="3" deb="2000-01-01" fin="2015-12-31"/>
        </SEUIL>
        <TAUX>
          <VALUE valeur="0" deb="2000-01-01" fin="2015-12-31"/>
        </TAUX>
          </TRANCHE>
        </BAREME>
        <BAREME description="Cotisation AGFF" code="agffnc" option="contrib">
          <TRANCHE code="tranche0">
        <SEUIL>
          <VALUE valeur="0" deb="2001-04-01" fin="2014-12-31"/>
        </SEUIL>
        <TAUX>
          <VALUE valeur=".012" deb="2001-04-01" fin="2014-12-31"/>
        </TAUX>
          </TRANCHE>
          <TRANCHE code="tranche1">
        <SEUIL>
          <VALUE valeur="1" deb="2001-04-01" fin="2014-12-31"/>
        </SEUIL>
        <TAUX>
          <VALUE valeur="0.013" deb="2001-04-01" fin="2014-12-31"/>
        </TAUX>
          </TRANCHE>
          <TRANCHE code="tranche2">
        <SEUIL>
          <VALUE valeur="3" deb="2001-04-01" fin="2014-12-31"/>
        </SEUIL>
        <TAUX>
          <VALUE valeur="0" deb="2001-04-01" fin="2014-12-31"/>
        </TAUX>
          </TRANCHE>
        </BAREME>
      </NODE>
      <NODE description="Spécifiques aux cadres" code="cadre">
        <BAREME description="Retraite complémentaire" code="complc" option="contrib">
          <TRANCHE code="tranche0">
        <SEUIL>
          <VALUE valeur="0" deb="1993-01-01" fin="2015-12-31"/>
        </SEUIL>
        <TAUX>
          <VALUE valeur=".0465" deb="2015-01-01" fin="2015-12-31"/>
          <VALUE valeur=".04575" deb="2014-01-01" fin="2014-12-31"/>
          <VALUE valeur=".045" deb="1999-01-01" fin="2013-12-31"/>
          <VALUE valeur=".04125" deb="1998-01-01" fin="1998-12-31"/>
          <VALUE valeur=".0375" deb="1997-01-01" fin="1997-12-31"/>
          <VALUE valeur=".03375" deb="1996-01-01" fin="1996-12-31"/>
          <VALUE valeur=".02952" deb="1993-01-01" fin="1995-12-31"/>
        </TAUX>
      </TRANCHE>
          <TRANCHE code="tranche1">
        <SEUIL>
          <VALUE valeur="1" deb="1993-01-01" fin="2015-12-31"/>
        </SEUIL>
        <TAUX>
          <VALUE valeur=".1275" deb="2015-01-01" fin="2015-12-31"/>
          <VALUE valeur=".1268" deb="2014-01-01" fin="2014-12-31"/>
          <VALUE valeur=".126" deb="2006-01-01" fin="2013-12-31"/>
          <VALUE valeur=".125" deb="1999-01-01" fin="2005-12-31"/>
          <VALUE valeur=".11875" deb="1998-01-01" fin="1998-12-31"/>
          <VALUE valeur=".1125" deb="1997-01-01" fin="1997-12-31"/>
          <VALUE valeur=".10625" deb="1996-01-01" fin="1996-12-31"/>
          <VALUE valeur=".10" deb="1995-01-01" fin="1995-12-31"/>
          <VALUE valeur=".0847" deb="1994-01-01" fin="1994-12-31"/>
          <VALUE valeur=".0702" deb="1993-01-01" fin="1993-12-31"/>
        </TAUX>
          </TRANCHE>
          <TRANCHE code="tranche2">
        <SEUIL>
          <VALUE valeur="4" deb="1993-01-01" fin="2015-12-31"/>
        </SEUIL>
        <TAUX>
          <VALUE valeur=".1275" deb="2015-01-01" fin="2015-12-31"/>
          <VALUE valeur=".1268" deb="2014-01-01" fin="2014-12-31"/>
          <VALUE valeur=".126" deb="2006-01-01" fin="2013-12-31"/>
          <VALUE valeur=".125" deb="1999-01-01" fin="2005-12-31"/>
          <VALUE valeur=".11875" deb="1998-01-01" fin="1998-12-31"/>
          <VALUE valeur=".1125" deb="1997-01-01" fin="1997-12-31"/>
          <VALUE valeur=".10625" deb="1996-01-01" fin="1996-12-31"/>
          <VALUE valeur=".10" deb="1995-01-01" fin="1995-12-31"/>
          <VALUE valeur=".0847" deb="1994-01-01" fin="1994-12-31"/>
          <VALUE valeur=".0702" deb="1993-01-01" fin="1993-12-31"/>
        </TAUX>
          </TRANCHE>
          <TRANCHE code="tranche3">
        <SEUIL>
          <VALUE valeur="8" deb="1993-01-01" fin="2014-12-31"/>
        </SEUIL>
        <TAUX>
          <VALUE valeur="0" deb="1993-01-01" fin="2014-12-31"/>
        </TAUX>
          </TRANCHE>
        </BAREME>
        <BAREME description="AGFF" code="agffc" option="contrib">
          <TRANCHE code="tranche0">
        <SEUIL>
          <VALUE valeur="0" deb="2001-04-01" fin="2014-12-31"/>
        </SEUIL>
        <TAUX>
          <VALUE valeur=".012" deb="2001-04-01" fin="2014-12-31"/>
        </TAUX>
          </TRANCHE>
          <TRANCHE code="tranche1">
        <SEUIL>
          <VALUE valeur="1" deb="2001-04-01" fin="2014-12-31"/>
        </SEUIL>
        <TAUX>
          <VALUE valeur="0.013" deb="2001-04-01" fin="2014-12-31"/>
        </TAUX>
          </TRANCHE>
          <TRANCHE code="tranche2">
        <SEUIL>
          <VALUE valeur="4" deb="2001-04-01" fin="2014-12-31"/>
        </SEUIL>
        <TAUX>
          <VALUE valeur="0" deb="2001-04-01" fin="2014-12-31"/>
        </TAUX>
          </TRANCHE>
        </BAREME>
        <BAREME description="Chômage: APEC" code="apec" option="contrib">
          <TRANCHE code="tranche0">
        <SEUIL>
          <VALUE valeur="0" deb="1993-07-01" fin="2014-12-31"/>
        </SEUIL>
        <TAUX>
          <VALUE valeur="0.00036" deb="2011-01-01" fin="2014-12-31"/>
          <VALUE valeur="0" deb="1993-07-01" fin="2010-12-31"/>
        </TAUX>
          </TRANCHE>
          <TRANCHE code="tranche1">
        <SEUIL>
          <VALUE valeur="1" deb="1993-07-01" fin="2014-12-31"/>
        </SEUIL>
        <TAUX>
          <VALUE valeur="0.00036" deb="1993-07-01" fin="2014-12-31"/>
        </TAUX>
          </TRANCHE>
          <TRANCHE code="tranche2">
        <SEUIL>
          <VALUE valeur="4" deb="1993-07-01" fin="2014-12-31"/>
        </SEUIL>
        <TAUX>
          <VALUE valeur="0" deb="1993-07-01" fin="2014-12-31"/>
        </TAUX>
          </TRANCHE>
        </BAREME>
        <BAREME description="Cotisation exceptionnelle temporaire" code="cet" option="contrib">
      <TRANCHE code="tranche0">
        <SEUIL>
          <VALUE valeur="0" deb="1997-01-01" fin="2014-12-31"/>
        </SEUIL>
        <TAUX>
          <VALUE valeur=".0022" deb="2001-01-01" fin="2014-12-31"/>
          <VALUE valeur=".0017" deb="2000-01-01" fin="2000-12-31"/>
          <VALUE valeur=".0013" deb="1999-01-01" fin="1999-12-31"/>
          <VALUE valeur=".0009" deb="1998-01-01" fin="1998-12-31"/>
          <VALUE valeur=".00044" deb="1997-01-01" fin="1997-12-31"/>
        </TAUX>
          </TRANCHE>
          <TRANCHE code="tranche1">
        <SEUIL>
          <VALUE valeur="8" deb="1997-01-01" fin="2014-12-31"/>
        </SEUIL>
        <TAUX>
          <VALUE valeur="0" deb="1997-01-01" fin="2014-12-31"/>
        </TAUX>
          </TRANCHE>
        </BAREME>
      </NODE>
      <NODE description="Spécifiques à la fonction publique" code="fonc">
        <NODE description="Etat" code="etat">
          <BAREME description="Maladie" code="maladie" option="noncontrib">
            <TRANCHE code="tranche0">
              <SEUIL>
                <VALUE valeur="0" deb="1984-01-01" fin="2014-12-31"/>
              </SEUIL>
              <TAUX>
                <VALUE valeur="0.097" deb="1984-01-01" fin="2014-12-31"/>
              </TAUX>
            </TRANCHE>
          </BAREME>
          <BAREME description="Pensions civiles (TI et NBI)" code="pension" option="contrib">
            <TRANCHE code="tranche0">
              <SEUIL>
                <VALUE valeur="0" deb="1993-01-01" fin="2012-12-31"/>
              </SEUIL>
              <TAUX>
                <VALUE valeur="0.7428" deb="2013-01-01" fin="2014-12-31"/>
                <VALUE valeur="0.6859" deb="2012-01-01" fin="2012-12-31"/>
                <VALUE valeur="0.6539" deb="2011-01-01" fin="2011-12-31"/>
                <VALUE valeur="0.6214" deb="2010-01-01" fin="2010-12-31"/>
                <VALUE valeur="0.4014" deb="2009-12-01" fin="2009-12-31"/>
                <VALUE valeur="0.6014" deb="2009-01-01" fin="2009-11-30"/>
                <VALUE valeur="0.5571" deb="2008-01-01" fin="2008-12-31"/>
                <VALUE valeur="0.5074" deb="2007-01-01" fin="2007-12-31"/>
                <VALUE valeur="0.4990" deb="2006-01-01" fin="2006-12-31"/>
              </TAUX>
            </TRANCHE>
          </BAREME>
          <BAREME description="Régime additionnel de retraite (RAFP, totalité sauf TI et NBI, min 20% TI )" code="rafp" option="contrib">
            <TRANCHE code="tranche0">
              <SEUIL>
                <VALUE valeur="0" deb="1993-01-01" fin="2012-12-31"/>
              </SEUIL>
              <TAUX>
                <VALUE valeur="0.05" deb="2005-01-01" fin="2012-12-31"/>
              </TAUX>
            </TRANCHE>
          </BAREME>
          <BAREME description="Allocations temporaires d'invalidité (ATI)" code="ati" option="noncontrib">
            <TRANCHE code="tranche0">
              <SEUIL>
                <VALUE valeur="0" deb="2003-01-01" fin="2020-12-31"/>
              </SEUIL>
              <TAUX>
                <VALUE valeur="0.0032" deb="2013-01-01" fin="2013-12-31"/>
                <VALUE valeur="0.0033" deb="2010-01-01" fin="2012-12-31"/>
                <VALUE valeur="0.0032" deb="2009-01-01" fin="2009-12-31"/>
                <VALUE valeur="0.0031" deb="2007-01-01" fin="2008-12-31"/>
                <VALUE valeur="0.0030" deb="2006-01-01" fin="2006-12-31"/>
              </TAUX>
            </TRANCHE>
          </BAREME>
        </NODE>
        <NODE description="Collectivités locales - Fonction publique hospitalière" code="colloc">
          <BAREME description="Maladie" code="maladie" option="noncontrib">
            <TRANCHE code="tranche0">
              <SEUIL>
                <VALUE valeur="0" deb="1984-01-01" fin="2014-12-31"/>
              </SEUIL>
              <TAUX>
                <VALUE valeur="0.115" deb="1984-01-01" fin="2014-12-31"/>
              </TAUX>
            </TRANCHE>
          </BAREME>
          <BAREME description="Retraites des agents des collectivités locales" code="cnracl" option="contrib">
            <TRANCHE code="tranche0">
              <SEUIL>
                <VALUE valeur="0" deb="1984-01-01" fin="2012-12-31"/>
              </SEUIL>
              <TAUX>
                <VALUE valeur="0.3035" deb="2016-01-01" fin="2020-12-31"/>
                <VALUE valeur="0.3030" deb="2015-01-01" fin="2015-12-31"/>
                <VALUE valeur="0.3025" deb="2014-01-01" fin="2014-12-31"/>
                <VALUE valeur="0.2885" deb="2013-01-01" fin="2013-12-31"/>
                <VALUE valeur="0.2740" deb="2012-11-01" fin="2012-12-31"/>
                <VALUE valeur="0.2730" deb="2005-01-01" fin="2012-10-31"/>
                <VALUE valeur="0.2690" deb="2004-01-01" fin="2004-12-31"/>
                <VALUE valeur="0.2650" deb="2003-01-01" fin="2003-12-31"/>
                <VALUE valeur="0.2610" deb="2001-01-01" fin="2002-12-31"/>
                <VALUE valeur="0.2560" deb="2000-01-01" fin="2000-12-31"/>
                <VALUE valeur="0.2510" deb="1995-01-01" fin="1999-12-31"/>
              </TAUX>
            </TRANCHE>
          </BAREME>
          <BAREME description="Régime additionnel de retraite (RAFP, totalité sauf TI et NBI, min 20% TI )" code="rafp" option="contrib">
            <TRANCHE code="tranche0">
              <SEUIL>
                <VALUE valeur="0" deb="1993-01-01" fin="2020-12-31"/>
              </SEUIL>
              <TAUX>
                <VALUE valeur="0.05" deb="2005-01-01" fin="2020-12-31"/>
              </TAUX>
            </TRANCHE>
          </BAREME>
          <BAREME description="Allocations temporaires d'invalidité (hors NBI)" code="atiacl" option="noncontrib">
            <TRANCHE code="tranche0">
              <SEUIL>
                <VALUE valeur="0" deb="2003-01-01" fin="2020-12-31"/>
              </SEUIL>
              <TAUX>
                <VALUE valeur="0.005" deb="1982-01-01" fin="2012-12-31"/>
                <VALUE valeur="0.004" deb="2013-01-01" fin="2013-12-31"/>
              </TAUX>
            </TRANCHE>
          </BAREME>
          <NODE description="Propres à la fonction publique territoriale" code="territoriale">
            <BAREME description="Fonds de compensation de la cessation progressive d’activité" code="fcppa" option="contrib">
              <TRANCHE code="tranche0">
                <SEUIL>
                  <VALUE valeur="0" deb="1984-01-01" fin="2010-12-31"/>
                </SEUIL>
                <TAUX>
                  <VALUE valeur="0.005" deb="2002-01-01" fin="2010-12-31"/>
                  <VALUE valeur="0.002" deb="1984-01-01" fin="2001-12-31"/>
                </TAUX>
              </TRANCHE>
            </BAREME>
          </NODE>  
          <NODE description="Propres à la fonction publique hospitalière" code="hospitaliere">
            <BAREME description="Fonds pour l'emploi hospitalier" code="feh" option="contrib">
              <TRANCHE code="tranche0">
                <SEUIL>
                  <VALUE valeur="0" deb="1995-01-01" fin="2014-12-31"/>
                </SEUIL>
                <TAUX>
                  <VALUE valeur="0.01" deb="2002-01-01" fin="2020-12-31"/>
                  <VALUE valeur="0.008" deb="2000-01-01" fin="2001-12-31"/>
                  <VALUE valeur="0.0067" deb="1999-01-01" fin="1999-12-31"/>
                  <VALUE valeur="0.0045" deb="1995-01-01" fin="1998-12-31"/>
                </TAUX>
              </TRANCHE>
            </BAREME>
          </NODE>
        </NODE>
        <NODE description="Agents non titulaires" code="contract">
          <BAREME description="IRCANTEC" code="ircantec" option="contrib">
            <TRANCHE code="tranche0">
              <ASSIETTE>
                <VALUE valeur="1.25" deb="1992-01-01" fin="2017-12-31"/>
              </ASSIETTE>
              <SEUIL>
                <VALUE valeur="0" deb="1992-01-01" fin="2017-12-31"/>
              </SEUIL>
              <TAUX>
                <VALUE valeur="0.0336" deb="2017-01-01" fin="2017-12-31"/>
                <VALUE valeur="0.0326" deb="2016-01-01" fin="2016-12-31"/>
                <VALUE valeur="0.0317" deb="2015-01-01" fin="2015-12-31"/>
                <VALUE valeur="0.0304" deb="2014-01-01" fin="2014-12-31"/>
                <VALUE valeur="0.0294" deb="2013-01-01" fin="2013-12-31"/>
                <VALUE valeur="0.0282" deb="2012-01-01" fin="2012-12-31"/>
                <VALUE valeur="0.0273" deb="2011-01-01" fin="2011-12-31"/>
                <VALUE valeur="0.0270" deb="1992-01-01" fin="2010-12-31"/>
              </TAUX>
            </TRANCHE>
            <TRANCHE code="tranche1">
              <ASSIETTE>
                <VALUE valeur="1.25" deb="1992-01-01" fin="2017-12-31"/>
                </ASSIETTE>
              <SEUIL>
                <VALUE valeur="1" deb="1992-01-01" fin="2017-12-31"/>
              </SEUIL>
              <TAUX>
                  <VALUE valeur="0.1004" deb="2017-01-01" fin="2017-12-31"/>
                <VALUE valeur="0.0988" deb="2016-01-01" fin="2016-12-31"/>
                <VALUE valeur="0.0974" deb="2015-01-01" fin="2015-12-31"/>
                <VALUE valeur="0.0958" deb="2014-01-01" fin="2014-12-31"/>
                <VALUE valeur="0.0946" deb="2013-01-01" fin="2013-12-31"/>
                <VALUE valeur="0.0936" deb="2012-01-01" fin="2012-12-31"/>
                <VALUE valeur="0.0928" deb="2011-01-01" fin="2011-12-31"/>
                <VALUE valeur="0.0924" deb="1992-01-01" fin="2010-12-31"/>
              </TAUX>
            </TRANCHE>
            <TRANCHE code="tranche2">
              <SEUIL>
                <VALUE valeur="8" deb="1992-01-01" fin="2017-12-31"/>
              </SEUIL>
              <TAUX>
                <VALUE valeur="0.0" deb="1992-01-01" fin="2017-12-31"/>
              </TAUX>
            </TRANCHE>
          </BAREME>
        </NODE>
      </NODE>
    </NODE>
    <NODE description="Exonération sur les bas salaires" code="exo_bas_sal">
    	<NODE description="Exonération Fillon" code="fillon">
	      <CODE description="Taux maximum (plus de 20 salariés)" code="tx_max" format="percent">
	        <VALUE valeur=".26" deb="2005-01-01" fin="2014-12-31"/>
	      </CODE>
	      <CODE description="Taux maximum (moins de 20 salariés)" code="tx_max2" format="percent">
	    	<VALUE valeur=".26" deb="2005-01-01" fin="2007-06-30"/>
	    	<VALUE valeur=".281" deb="2007-07-01" fin="2014-12-31"/>
	      </CODE>
	      <CODE description="Point de sortie (en smic)" code="seuil" format="percent">
	        <VALUE valeur="1.6" deb="2002-01-01" fin="2014-12-31"/>
	      </CODE>
	    </NODE>
	    <NODE description="Crédit d'impot compétitivité emploi" code="cice">
	      <CODE description="Taux du CICE" code="taux" format="percent">
	    	<VALUE valeur=".06" deb="2014-09-25" fin="2014-12-31"/>
	    	<VALUE valeur=".04" deb="2013-01-01" fin="2014-09-24"/>
	      </CODE>
	      <CODE description="Plafond" code="max" format="percent">
	        <VALUE valeur="2.5" deb="2013-01-01" fin="2014-12-31"/>
	      </CODE>
	    </NODE>
      </NODE>
      <NODE description="Taxes sur les salaires" code="taxes_sal">
	      <BAREME description="Taxes sur les salaires : taux majorés (France métropolitaine seulement)" code="taux_maj"> 
	      <TRANCHE code="tranche0">
	        <SEUIL>
	          <VALUE valeur="0" deb="2001-01-01" fin="2014-12-31"/>
	        </SEUIL>
	        <TAUX>
	          <VALUE valeur="0.00" deb="2001-01-01" fin="2014-12-31"/>
	        </TAUX>
	      </TRANCHE>
	      <TRANCHE code="tranche1">
	        <SEUIL>
	          <VALUE valeur="6459.26" deb="2001-01-01" fin="2001-12-31"/>
	          <VALUE valeur="6563" deb="2002-01-01" fin="2002-12-31"/>
	          <VALUE valeur="6675" deb="2003-01-01" fin="2003-12-31"/>
	          <VALUE valeur="6789" deb="2004-01-01" fin="2004-12-31"/>
	          <VALUE valeur="6904" deb="2005-01-01" fin="2005-12-31"/>
	          <VALUE valeur="7029" deb="2006-01-01" fin="2006-12-31"/>
	          <VALUE valeur="7156" deb="2007-01-01" fin="2007-12-31"/>
	          <VALUE valeur="7250" deb="2008-01-01" fin="2008-12-31"/>
	          <VALUE valeur="7461" deb="2009-01-01" fin="2009-12-31"/>
	          <VALUE valeur="7491" deb="2010-01-01" fin="2010-12-31"/>
	          <VALUE valeur="7604" deb="2011-01-01" fin="2013-12-31"/>
	          <VALUE valeur="7664" deb="2014-01-01" fin="2014-12-31"/>
	        </SEUIL>
	        <TAUX>
	          <VALUE valeur="0.0425" deb="2001-01-01" fin="2014-12-31"/>
	        </TAUX>
	      </TRANCHE>
	      <TRANCHE code="tranche2">
	        <SEUIL>
	          <VALUE valeur="12906.33" deb="2001-01-01" fin="2001-12-31"/>
	          <VALUE valeur="13113" deb="2002-01-01" fin="2002-12-31"/>
	          <VALUE valeur="13337" deb="2003-01-01" fin="2003-12-31"/>
	          <VALUE valeur="13563" deb="2004-01-01" fin="2004-12-31"/>
	          <VALUE valeur="13793" deb="2005-01-01" fin="2005-12-31"/>
	          <VALUE valeur="14042" deb="2006-01-01" fin="2006-12-31"/>
	          <VALUE valeur="14295" deb="2007-01-01" fin="2007-12-31"/>
	          <VALUE valeur="14481" deb="2008-01-01" fin="2008-12-31"/>
	          <VALUE valeur="14902" deb="2009-01-01" fin="2009-12-31"/>
	          <VALUE valeur="14960" deb="2010-01-01" fin="2010-12-31"/>
	          <VALUE valeur="15185" deb="2011-01-01" fin="2013-12-31"/>
	          <VALUE valeur="15306" deb="2014-01-01" fin="2014-12-31"/>
	        </SEUIL>
	        <TAUX>
	          <VALUE valeur="0.0935" deb="2001-01-01" fin="2014-12-31"/>
	        </TAUX>
	      </TRANCHE>
	      <TRANCHE code="tranche3">
	        <SEUIL>
	          <VALUE valeur="150000" deb="2013-01-01" fin="2013-12-31"/>
	          <VALUE valeur="151200" deb="2014-01-01" fin="2014-12-31"/>
	        </SEUIL>
	        <TAUX>
	          <VALUE valeur="0.1575" deb="2013-01-01" fin="2014-12-31"/>
	        </TAUX>
	      </TRANCHE>
	    </BAREME>
	    <NODE description = "Taxes sur les salaires : taux normal" code="taux">
	   	  <CODE description="Taxes sur les salaires : France métropolitaine" code="metro" format="percent"> 
	        <VALUE valeur="0.0425" deb="2001-01-01" fin="2014-12-31"/>
	      </CODE>
	      <CODE description="Taxes sur les salaires : Guyane" code="guy" format="percent"> 
	        <VALUE valeur="0.0255" deb="2001-01-01" fin="2014-12-31"/>
	      </CODE>
	      <CODE description="Taxes sur les salaires : Guadeloupe, Martinique, Réunion" code="mgr" format="percent"> 
	       <VALUE valeur="0.0295" deb="2001-01-01" fin="2014-12-31"/>
	      </CODE>
	    </NODE>
	 </NODE>
	 <BAREME description="Taxes exceptionnelles sur les hauts revenus" code="tehr">
          <TRANCHE code="tranche0">
            <SEUIL>
              <VALUE valeur="1000000" deb="2013-01-01" fin="2014-12-31"/>
            </SEUIL>
            <TAUX>
              <VALUE valeur="0.50" deb="2013-01-01" fin="2014-12-31"/>
            </TAUX>
          </TRANCHE>
      </BAREME>
  </NODE>
  <NODE description="Impôt sur le revenu" code="ir">
    <BAREME code="bareme" description="Tranches de l'IR" type="monetary">
      <TRANCHE code="tranche0">
           <SEUIL>
            <VALUE valeur="0" deb="2001-01-01" fin="2013-12-31"/>
        </SEUIL>
        <TAUX>
          <VALUE valeur="0" deb="2001-01-01" fin="2013-12-31"/>
        </TAUX>
      </TRANCHE>
      <TRANCHE code="tranche1">
        <SEUIL>
          <VALUE valeur="4121" deb="2001-01-01" fin="2001-12-31"/>
          <VALUE valeur="4191" deb="2002-01-01" fin="2002-12-31"/>
          <VALUE valeur="4262" deb="2003-01-01" fin="2003-12-31"/>
          <VALUE valeur="4334" deb="2004-01-01" fin="2004-12-31"/>
          <VALUE valeur="4412" deb="2005-01-01" fin="2005-12-31"/>
          <VALUE valeur="5614" deb="2006-01-01" fin="2006-12-31"/>
          <VALUE valeur="5687" deb="2007-01-01" fin="2007-12-31"/>
          <VALUE valeur="5852" deb="2008-01-01" fin="2008-12-31"/>
          <VALUE valeur="5875" deb="2009-01-01" fin="2009-12-31"/>
          <VALUE valeur="5963" deb="2010-01-01" fin="2012-12-31"/>
          <VALUE valeur="6011" deb="2013-01-01" fin="2013-12-31"/>
        </SEUIL>
        <TAUX>
            <VALUE valeur="0.0705" deb="2001-01-01" fin="2002-12-31"/>
            <VALUE valeur="0.0683" deb="2003-01-01" fin="2005-12-31"/>
            <VALUE valeur="0.055" deb="2006-01-01" fin="2013-12-31"/>
        </TAUX>
      </TRANCHE>
      <TRANCHE code="tranche2">
        <SEUIL>
          <VALUE valeur="8104" deb="2001-01-01" fin="2001-12-31"/>
          <VALUE valeur="8242" deb="2002-01-01" fin="2002-12-31"/>
          <VALUE valeur="8382" deb="2003-01-01" fin="2003-12-31"/>
          <VALUE valeur="8524" deb="2004-01-01" fin="2004-12-31"/>
          <VALUE valeur="8677" deb="2005-01-01" fin="2005-12-31"/>
          <VALUE valeur="11198" deb="2006-01-01" fin="2006-12-31"/>
          <VALUE valeur="11344" deb="2007-01-01" fin="2007-12-31"/>
          <VALUE valeur="11673" deb="2008-01-01" fin="2008-12-31"/>
          <VALUE valeur="11720" deb="2009-01-01" fin="2009-12-31"/>
          <VALUE valeur="11896" deb="2010-01-01" fin="2012-12-31"/>
          <VALUE valeur="11991" deb="2013-01-01" fin="2013-12-31"/>
        </SEUIL>
        <TAUX>
          <VALUE valeur="0.21" deb="2001-01-01" fin="2001-12-31"/>
          <VALUE valeur="0.1914" deb="2002-01-01" fin="2005-12-31"/>
          <VALUE valeur="0.14" deb="2006-01-01" fin="2013-12-31"/>
        </TAUX>
      </TRANCHE>
      <TRANCHE code="tranche3">
        <SEUIL>
          <VALUE valeur="14264" deb="2001-01-01" fin="2001-12-31"/>
          <VALUE valeur="14506" deb="2002-01-01" fin="2002-12-31"/>
          <VALUE valeur="14753" deb="2003-01-01" fin="2003-12-31"/>
          <VALUE valeur="15004" deb="2004-01-01" fin="2004-12-31"/>
          <VALUE valeur="15274" deb="2005-01-01" fin="2005-12-31"/>
          <VALUE valeur="24872" deb="2006-01-01" fin="2006-12-31"/>
          <VALUE valeur="25195" deb="2007-01-01" fin="2007-12-31"/>
          <VALUE valeur="25926" deb="2008-01-01" fin="2008-12-31"/>
          <VALUE valeur="26030" deb="2009-01-01" fin="2009-12-31"/>
          <VALUE valeur="26420" deb="2010-01-01" fin="2012-12-31"/>
          <VALUE valeur="26631" deb="2013-01-01" fin="2013-12-31"/>
        </SEUIL>
        <TAUX>
          <VALUE valeur="0.3100" deb="2001-01-01" fin="2001-12-31"/>
          <VALUE valeur="0.2914" deb="2002-01-01" fin="2002-12-31"/>
          <VALUE valeur="0.2826" deb="2003-01-01" fin="2005-12-31"/>
          <VALUE valeur="0.3000" deb="2006-01-01" fin="2013-12-31"/>
        </TAUX>
      </TRANCHE>
      <TRANCHE code="tranche4">
        <SEUIL>
          <VALUE valeur="23096" deb="2001-01-01" fin="2001-12-31"/>
          <VALUE valeur="23489" deb="2002-01-01" fin="2002-12-31"/>
          <VALUE valeur="23888" deb="2003-01-01" fin="2003-12-31"/>
          <VALUE valeur="24294" deb="2004-01-01" fin="2004-12-31"/>
          <VALUE valeur="24731" deb="2005-01-01" fin="2005-12-31"/>
          <VALUE valeur="66679" deb="2006-01-01" fin="2006-12-31"/>
          <VALUE valeur="67546" deb="2007-01-01" fin="2007-12-31"/>
          <VALUE valeur="69505" deb="2008-01-01" fin="2008-12-31"/>
          <VALUE valeur="69783" deb="2009-01-01" fin="2009-12-31"/>
          <VALUE valeur="70830" deb="2010-01-01" fin="2012-12-31"/>
          <VALUE valeur="71397" deb="2013-01-01" fin="2013-12-31"/>
        </SEUIL>
        <TAUX>
          <VALUE valeur="0.4100" deb="2001-01-01" fin="2001-12-31"/>
          <VALUE valeur="0.3854" deb="2002-01-01" fin="2002-12-31"/>
          <VALUE valeur="0.3738" deb="2003-01-01" fin="2005-12-31"/>
          <VALUE valeur="0.4000" deb="2006-01-01" fin="2009-12-31"/>
          <VALUE valeur="0.4100" deb="2010-01-01" fin="2013-12-31"/>
        </TAUX>
      </TRANCHE>
      <TRANCHE code="tranche5">
        <SEUIL>
          <VALUE valeur="37579" deb="2001-01-01" fin="2001-12-31"/>
          <VALUE valeur="38218" deb="2002-01-01" fin="2002-12-31"/>
          <VALUE valeur="38868" deb="2003-01-01" fin="2003-12-31"/>
          <VALUE valeur="39529" deb="2004-01-01" fin="2004-12-31"/>
          <VALUE valeur="40241" deb="2005-01-01" fin="2005-12-31"/>
          <VALUE valeur="150000" deb="2012-01-01" fin="2012-12-31"/>
          <VALUE valeur="151200" deb="2013-01-01" fin="2013-12-31"/>
        </SEUIL>
        <TAUX>
          <VALUE valeur="0.4675" deb="2001-01-01" fin="2001-12-31"/>
          <VALUE valeur="0.4394" deb="2002-01-01" fin="2002-12-31"/>
          <VALUE valeur="0.4262" deb="2003-01-01" fin="2005-12-31"/>
          <VALUE valeur="0.4500" deb="2012-01-01" fin="2013-12-31"/>
        </TAUX>
      </TRANCHE>
      <TRANCHE code="tranche6">
        <SEUIL>
          <VALUE valeur="46343" deb="2001-01-01" fin="2001-12-31"/>
          <VALUE valeur="47131" deb="2002-01-01" fin="2002-12-31"/>
          <VALUE valeur="47932" deb="2003-01-01" fin="2003-12-31"/>
          <VALUE valeur="48747" deb="2004-01-01" fin="2004-12-31"/>
          <VALUE valeur="49624" deb="2005-01-01" fin="2005-12-31"/>
        </SEUIL>
        <TAUX>
          <VALUE valeur="0.5275" deb="2001-01-01" fin="2001-12-31"/>
          <VALUE valeur="0.4958" deb="2002-01-01" fin="2002-12-31"/>
          <VALUE valeur="0.4809" deb="2003-01-01" fin="2005-12-31"/>
        </TAUX>
      </TRANCHE>
    </BAREME>
    <NODE code="tspr" description="Total salaires pensions et rentes">
      <NODE code="abatpro" description="Abattement forfaitaire pour frais professionnels">
        <CODE description="Taux de l'abattement" code="taux" format="percent">
          <VALUE valeur="0.10" deb="1944-01-01" fin="2013-12-31"/>
        </CODE>
        <CODE description="Abattement maximum" code="max" format="integer" type="monetary">
          <VALUE valeur="12229" deb="2001-01-01" fin="2001-12-31"/>
          <VALUE valeur="12437" deb="2002-01-01" fin="2002-12-31"/>
          <VALUE valeur="12648" deb="2003-01-01" fin="2003-12-31"/>
          <VALUE valeur="12862" deb="2004-01-01" fin="2004-12-31"/>
          <VALUE valeur="13093" deb="2005-01-01" fin="2005-12-31"/>
          <VALUE valeur="13328" deb="2006-01-01" fin="2006-12-31"/>
          <VALUE valeur="13501" deb="2007-01-01" fin="2007-12-31"/>
          <VALUE valeur="13893" deb="2008-01-01" fin="2008-12-31"/>
          <VALUE valeur="13948" deb="2009-01-01" fin="2009-12-31"/>
          <VALUE valeur="14157" deb="2010-01-01" fin="2011-12-31"/>
          <VALUE valeur="12000" deb="2012-01-01" fin="2013-12-31"/>
        </CODE>
        <CODE description="Abattement minimum - Cas général" code="min" format="integer" type="monetary">
          <VALUE valeur="364" deb="2001-01-01" fin="2001-12-31"/>
          <VALUE valeur="370" deb="2002-01-01" fin="2002-12-31"/>
          <VALUE valeur="376" deb="2003-01-01" fin="2003-12-31"/>
          <VALUE valeur="382" deb="2004-01-01" fin="2004-12-31"/>
          <VALUE valeur="389" deb="2005-01-01" fin="2005-12-31"/>
          <VALUE valeur="396" deb="2006-01-01" fin="2006-12-31"/>
          <VALUE valeur="401" deb="2007-01-01" fin="2007-12-31"/>
          <VALUE valeur="413" deb="2008-01-01" fin="2008-12-31"/>
          <VALUE valeur="415" deb="2009-01-01" fin="2009-12-31"/>
          <VALUE valeur="421" deb="2010-01-01" fin="2013-12-31"/>
        </CODE>
        <CODE description="Abattement minimum - Demandeur d'emploi" code="min2" format="integer" type="monetary">
          <VALUE valeur="797" deb="2001-01-01" fin="2001-12-31"/>
          <VALUE valeur="811" deb="2002-01-01" fin="2002-12-31"/>
          <VALUE valeur="825" deb="2003-01-01" fin="2003-12-31"/>
          <VALUE valeur="839" deb="2004-01-01" fin="2004-12-31"/>
          <VALUE valeur="854" deb="2005-01-01" fin="2005-12-31"/>
          <VALUE valeur="869" deb="2006-01-01" fin="2006-12-31"/>
          <VALUE valeur="880" deb="2007-01-01" fin="2007-12-31"/>
          <VALUE valeur="906" deb="2008-01-01" fin="2008-12-31"/>
          <VALUE valeur="910" deb="2009-01-01" fin="2009-12-31"/>
          <VALUE valeur="924" deb="2010-01-01" fin="2013-12-31"/>
        </CODE>
      </NODE>
      <NODE description="Abattement sur les pensions" code="abatpen">
        <CODE description="Taux de l'abattement" code="taux" format="percent">
          <VALUE valeur="0.10" deb="2002-01-01" fin="2013-12-31"/>
        </CODE>
        <CODE description="Abattement maximum pour l'ensemble du foyer" code="max" format="integer" type="monetary">
          <VALUE valeur="3160" deb="2001-01-01" fin="2001-12-31"/>
          <VALUE valeur="3214" deb="2002-01-01" fin="2002-12-31"/>
          <VALUE valeur="3269" deb="2003-01-01" fin="2003-12-31"/>
          <VALUE valeur="3325" deb="2004-01-01" fin="2004-12-31"/>
          <VALUE valeur="3385" deb="2005-01-01" fin="2005-12-31"/>
          <VALUE valeur="3446" deb="2006-01-01" fin="2006-12-31"/>
          <VALUE valeur="3491" deb="2007-01-01" fin="2007-12-31"/>
          <VALUE valeur="3592" deb="2008-01-01" fin="2008-12-31"/>
          <VALUE valeur="3606" deb="2009-01-01" fin="2009-12-31"/>
          <VALUE valeur="3660" deb="2010-01-01" fin="2013-12-31"/>
        </CODE>
        <CODE description="Abattement minimum par bénéficiaire" code="min" format="integer" type="monetary">
          <VALUE valeur="323" deb="2001-01-01" fin="2001-12-31"/>
          <VALUE valeur="328" deb="2002-01-01" fin="2002-12-31"/>
          <VALUE valeur="334" deb="2003-01-01" fin="2003-12-31"/>
          <VALUE valeur="340" deb="2004-01-01" fin="2004-12-31"/>
          <VALUE valeur="346" deb="2005-01-01" fin="2005-12-31"/>
          <VALUE valeur="352" deb="2006-01-01" fin="2006-12-31"/>
          <VALUE valeur="357" deb="2007-01-01" fin="2007-12-31"/>
          <VALUE valeur="367" deb="2008-01-01" fin="2008-12-31"/>
          <VALUE valeur="368" deb="2009-01-01" fin="2009-12-31"/>
          <VALUE valeur="374" deb="2010-01-01" fin="2013-12-31"/>
        </CODE>
      </NODE>
      <NODE description="Abattement 20%" code="abatsalpen">
        <CODE description="Taux de l'abattement" code="taux" format="percent">
          <VALUE valeur="0.2" deb="1960-01-01" fin="2005-12-31"/>
        </CODE>
        <CODE description="Abattement maximum" code="max" format="integer" type="monetary">
          <VALUE valeur="22380" deb="2001-01-01" fin="2001-12-31"/>
          <VALUE valeur="22780" deb="2002-01-01" fin="2002-12-31"/>
          <VALUE valeur="23180" deb="2003-01-01" fin="2003-12-31"/>
          <VALUE valeur="23580" deb="2004-01-01" fin="2004-12-31"/>
          <VALUE valeur="24020" deb="2005-01-01" fin="2005-12-31"/>
        </CODE>
      </NODE>
      <NODE description="Rentes viagères à titre onéreux" code="abatviag">
        <CODE description="Moins de 50 ans" code="taux1" format="percent">
          <VALUE valeur="0.7" deb="2002-01-01" fin="2013-12-31"/>
        </CODE>
        <CODE description="De 50 à 59 ans" code="taux2" format="percent">
          <VALUE valeur="0.5" deb="2002-01-01" fin="2013-12-31"/>
        </CODE>
        <CODE description="De 60 à 69 ans" code="taux3" format="percent">
          <VALUE valeur="0.4" deb="2002-01-01" fin="2013-12-31"/>
        </CODE>
        <CODE description="À partir de 70 ans" code="taux4" format="percent">
          <VALUE valeur="0.3" deb="2002-01-01" fin="2013-12-31"/>
        </CODE>
      </NODE>
    </NODE>
    <NODE description="Revenus des valeurs et capitaux mobiliers" code="rvcm">
      <NODE code="prelevement_liberatoire" description="Prélèvement libératoire">
        <CODE description="Revenus des actions et parts soumis au prélèvement libératoire de 18% (case DA)" code="action">
          <VALUE valeur="0.160" deb="2004-01-01" fin="2007-12-31"/>
          <VALUE valeur="0.180" deb="2008-01-01" fin="2010-12-31"/>
          <VALUE valeur="0.190" deb="2011-01-01" fin="2011-12-31"/>
          <VALUE valeur="0.210" deb="2012-01-01" fin="2012-12-31"/>
        </CODE>
        <CODE description="Produits des contrats d'assurance vie (case DH)" code="assvie">
          <VALUE valeur="0.075" deb="2002-01-01" fin="2012-12-31"/>
        </CODE>
        <CODE description="Autres produits de placement (case EE)" code="autre">
          <VALUE valeur="0.160" deb="2004-01-01" fin="2007-12-31"/>
          <VALUE valeur="0.180" deb="2008-01-01" fin="2010-12-31"/>
          <VALUE valeur="0.190" deb="2011-01-01" fin="2011-12-31"/>
          <VALUE valeur="0.240" deb="2012-01-01" fin="2012-12-31"/>
        </CODE>
      </NODE>
      <CODE description="Abattement produits des contrats d'assurance vie" code="abat_assvie" format="integer" type="monetary">
        <VALUE valeur="4600" deb="2001-01-01" fin="2013-12-31"/>
      </CODE>
      <CODE description="Abattement capitaux mobiliers - Taux" code="abatmob_taux" format="percent">
        <VALUE valeur="0.5" deb="1997-01-01" fin="2005-12-31"/>
        <VALUE valeur="0.6" deb="2006-01-01" fin="2011-12-31"/>
        <VALUE valeur="0.4" deb="2012-01-01" fin="2013-12-31"/>
      </CODE>
      <CODE description="Abattement capitaux mobiliers - Max" code="abatmob" format="integer" type="monetary">
        <VALUE valeur="1220" deb="2001-01-01" fin="2005-12-31"/>
        <VALUE valeur="1525" deb="2006-01-01" fin="2011-12-31"/>
        <VALUE valeur="0" deb="2012-01-01" fin="2013-12-31"/>
      </CODE>
      <CODE description="majoration case GO" code="majGO" format="percent">
        <VALUE valeur="1" deb="2002-01-01" fin="2005-12-31"/>
        <VALUE valeur="1.25" deb="2006-01-01" fin="2014-12-31"/>  
      </CODE>
   </NODE>
   <NODE code="microfoncier" description="Microfoncier">
     <CODE description="Abattemment" code="taux" format="percent">
       <VALUE valeur="0.33" deb="1997-01-01" fin="1998-12-31"/>
       <VALUE valeur="0.4" deb="1999-01-01" fin="2005-12-31"/>
       <VALUE valeur="0.3" deb="2006-01-01" fin="2013-12-31"/>
      </CODE>
      <CODE description="Si revenu inférieur à" code="max" format="integer" type="monetary">
        <VALUE valeur="15000" deb="2001-01-01" fin="2013-12-31" code="microfoncier_max"/>
      </CODE>
    </NODE>
    <NODE description="Revenus des professions non salariées" code="rpns" >
      <CODE description="Taux de l'abattement CGA-AA" code="cga_taux" format="percent">
        <VALUE valeur="0.2" deb="2002-01-01" fin="2005-12-31"/>
        <VALUE valeur="0" deb="2006-01-01" fin="2014-12-31"/>
      </CODE>
      <CODE description="Taux de la pénalité non CGA-AA" code="cga_taux2" format="percent">
        <VALUE valeur="0" deb="2002-01-01" fin="2005-12-31"/>
        <VALUE valeur="0.25" deb="2006-01-01" fin="2014-12-31"/> 
      </CODE>
      <CODE description="Abattement centre de gestion agréé ou association aggréé///si revenu inférieur à " code="cga_max" format="integer" type="monetary">
        <VALUE valeur="113900" deb="2002-01-01" fin="2002-12-31"/>
        <VALUE valeur="115900" deb="2003-01-01" fin="2003-12-31"/>
        <VALUE valeur="117900" deb="2004-01-01" fin="2004-12-31"/>
        <VALUE valeur="120100" deb="2005-01-01" fin="2005-12-31"/>
        <VALUE valeur="0" deb="2006-01-01" fin="2014-12-31"/> 
      </CODE>
      <CODE description="Déficit agricole///%cf art 156 du CGI" code="def_agri_seuil" format="integer" type="monetary">
        <VALUE valeur="53360" deb="2002-01-01" fin="2003-12-31"/>
        <VALUE valeur="60000" deb="2004-01-01" fin="2004-12-31"/>
        <VALUE valeur="61080" deb="2005-01-01" fin="2005-12-31"/>
        <VALUE valeur="100000" deb="2006-01-01" fin="2006-12-31"/>
        <VALUE valeur="101300" deb="2007-01-01" fin="2008-12-31"/>
        <VALUE valeur="104238" deb="2009-01-01" fin="2009-12-31"/>
        <VALUE valeur="104655" deb="2010-01-01" fin="2010-12-31"/>
        <VALUE valeur="106225" deb="2011-01-01" fin="2013-12-31"/>
      </CODE>
      <NODE description="Régime microentreprise/Spécial bnc" code="microentreprise">
        <NODE description="Activité de vente" code="vente">
          <CODE description="Taux" code="taux" format="percent">
            <VALUE valeur="0.50" deb="1991-01-01" fin="1998-12-31"/>
            <VALUE valeur="0.70" deb="1999-01-01" fin="2001-12-31"/>
            <VALUE valeur="0.72" deb="2002-01-01" fin="2005-12-31"/>
            <VALUE valeur="0.71" deb="2006-01-01" fin="2013-12-31"/>
          </CODE>
          <CODE description="Minimum" code="min" format="integer" type="monetary">
            <VALUE valeur="305" deb="2001-01-01" fin="2013-12-31"/>
          </CODE>
          <CODE description="Maximum" code="max" format="integer" type="monetary">
            <VALUE valeur="76225" deb="2001-01-01" fin="2001-12-31"/>
            <VALUE valeur="76300" deb="2002-01-01" fin="2008-12-31"/>
            <VALUE valeur="80000" deb="2009-01-01" fin="2009-12-31"/>
            <VALUE valeur="80300" deb="2010-01-01" fin="2010-12-31"/>
            <VALUE valeur="81500" deb="2011-01-01" fin="2013-12-31"/>
          </CODE>
        </NODE>
        <NODE description="Activité de service" code="servi">
          <CODE description="Taux" code="taux" format="percent">
            <VALUE valeur="0.50" deb="1991-01-01" fin="2001-12-31"/>
            <VALUE valeur="0.52" deb="2002-01-01" fin="2005-12-31"/>
            <VALUE valeur="0.50" deb="2006-01-01" fin="2013-12-31"/> 
          </CODE>
          <CODE description="Minimum" code="min" format="integer" type="monetary">
            <VALUE valeur="305" deb="2002-01-01" fin="2013-12-31"/> 
          </CODE>
          <CODE description="Maximum" code="max" format="integer" type="monetary">
            <VALUE valeur="26679" deb="2001-01-01" fin="2001-12-31"/>
            <VALUE valeur="27000" deb="2002-01-01" fin="2008-12-31"/>
            <VALUE valeur="32000" deb="2009-01-01" fin="2009-12-31"/>
            <VALUE valeur="32100" deb="2010-01-01" fin="2010-12-31"/>
            <VALUE valeur="32600" deb="2011-01-01" fin="2013-12-31"/>
          </CODE>
        </NODE>
        <NODE description="Régime spécial BNC" code="specialbnc">
          <CODE description="Taux" code="taux" format="percent">
            <VALUE valeur="0.25" deb="1991-01-01" fin="1998-12-31"/>
            <VALUE valeur="0.35" deb="1999-01-01" fin="2001-12-31"/>
            <VALUE valeur="0.37" deb="2002-01-01" fin="2005-12-31"/>
            <VALUE valeur="0.34" deb="2006-01-01" fin="2013-12-31"/>
          </CODE>
          <CODE description="Minimum" code="min" format="integer" type="monetary">
            <VALUE valeur="305" deb="2002-01-01" fin="2013-12-31"/>
          </CODE>
          <CODE description="Maximum" code="max" format="integer" type="monetary">
              <VALUE valeur="26679" deb="2001-01-01" fin="2001-12-31"/>
            <VALUE valeur="27000" deb="2002-01-01" fin="2008-12-31"/>
            <VALUE valeur="32000" deb="2009-01-01" fin="2009-12-31"/>
            <VALUE valeur="32100" deb="2010-01-01" fin="2010-12-31"/>
            <VALUE valeur="32600" deb="2011-01-01" fin="2013-12-31"/>
          </CODE>
        </NODE>
      </NODE>
    </NODE>
    <NODE code="charges_deductibles" description="Charges déductibles">
      <NODE code="penalim" description="Pensions alimentaires">
        <CODE description="Majoration (si ouverture du droit)" code="taux" format="percent">
          <VALUE valeur="0.25" deb="2002-01-01" fin="2005-12-31"/>
          <VALUE valeur="0.00" deb="2006-01-01" fin="2013-12-31"/>
        </CODE>
        <CODE description="Limite par enfant" code="max" format="integer" type="monetary">
          <VALUE valeur="3824" deb="2001-01-01" fin="2001-12-31"/>
          <VALUE valeur="4137" deb="2002-01-01" fin="2002-12-31"/>
          <VALUE valeur="4338" deb="2003-01-01" fin="2003-12-31"/>
          <VALUE valeur="4410" deb="2004-01-01" fin="2004-12-31"/>
          <VALUE valeur="4489" deb="2005-01-01" fin="2005-12-31"/>
          <VALUE valeur="5495" deb="2006-01-01" fin="2006-12-31"/>
          <VALUE valeur="5568" deb="2007-01-01" fin="2007-12-31"/>
          <VALUE valeur="5729" deb="2008-01-01" fin="2008-12-31"/>
          <VALUE valeur="5753" deb="2009-01-01" fin="2009-12-31"/>
          <VALUE valeur="5698" deb="2010-01-01" fin="2013-12-31"/>
        </CODE>
      </NODE>
      <NODE description="Frais d'acceuil d'une personne de plus de 75 ans" code="acc75a">
        <CODE description="Maximum par personne" code="max" format="integer" type="monetary">
          <VALUE valeur="2826" deb="2001-01-01" fin="2001-12-31"/>
          <VALUE valeur="2862" deb="2002-01-01" fin="2002-12-31"/>
          <VALUE valeur="3000" deb="2003-01-01" fin="2003-12-31"/>
          <VALUE valeur="3051" deb="2004-01-01" fin="2004-12-31"/>
          <VALUE valeur="3106" deb="2005-01-01" fin="2005-12-31"/>
          <VALUE valeur="3162" deb="2006-01-01" fin="2006-12-31"/>
          <VALUE valeur="3203" deb="2007-01-01" fin="2007-12-31"/>
          <VALUE valeur="3296" deb="2008-01-01" fin="2008-12-31"/>
          <VALUE valeur="3309" deb="2009-01-01" fin="2009-12-31"/>
          <VALUE valeur="3359" deb="2010-01-01" fin="2013-12-31"/>
        </CODE>
      </NODE>
      <NODE description="Pertes en capital consécutives à la souscription au capital de sociétés nouvelles ou de sociétés en difficulté (cases CB et DA)" code="percap">
        <CODE description="Case CB" code="max_cb" format="integer" type="monetary">
          <VALUE valeur="15250" deb="2001-01-01" fin="2006-12-31"/>
        </CODE>
        <CODE description="Case DA" code="max_da" format="integer" type="monetary">
          <VALUE valeur="30000" deb="2003-01-01" fin="2006-12-31"/>
        </CODE>
      </NODE>
      <NODE description="Souscription au capital des SOFIPECHE (case CC)" code="sofipe">
        <CODE description="Taux" code="taux" format="percent">
          <VALUE valeur="0.25" deb="1998-01-01" fin="2006-12-31"/>
        </CODE>
        <CODE description="Maximum" code="max">
          <VALUE valeur="19000" deb="2001-01-01" fin="2006-12-31" format="integer" type="monetary"/>
        </CODE>
      </NODE>
      <NODE description="Souscription en faveur du cinéma ou de l'audiovisuel (case AA)" code="cinema">
        <CODE description="Taux" code="taux" format="percent">
          <VALUE valeur="0.25" deb="1984-01-01" fin="2013-12-31"/>
        </CODE>
        <CODE description="Maximum" code="max" format="integer" type="monetary">
          <VALUE valeur="18000" deb="2001-01-01" fin="2013-12-31"/>
        </CODE>
      </NODE>
      <NODE description="Compte épargne codéveloppement" code="ecodev">
        <CODE description="Limite de x % du revenu" code="taux" format="percent">
          <VALUE valeur="0.25" deb="2007-01-01" fin="2008-12-31"/>
        </CODE>
        <CODE description="Limite de y euros par personne" code="max" format="integer" type="monetary">
          <VALUE valeur="20000" deb="2007-01-01" fin="2008-12-31"/>
        </CODE>
      </NODE>
      <NODE description="Grosses réparations des nus-propriétaires" code="grorep">
        <CODE description="Plafond des dépenses" code="max" format="integer" type="monetary">
          <VALUE valeur="25000" deb="2009-01-01" fin="2013-12-31"/>
        </CODE>
      </NODE>
    </NODE>
    <NODE code="abattements_speciaux" description="Abattements spéciaux">
      <CODE description="Âgé ou invalide - montant" code="inv_montant" format="integer" type="monetary">
        <VALUE valeur="1590" deb="2001-01-01" fin="2001-12-31"/>
        <VALUE valeur="1618" deb="2002-01-01" fin="2002-12-31"/>
        <VALUE valeur="1646" deb="2003-01-01" fin="2003-12-31"/>
        <VALUE valeur="1674" deb="2004-01-01" fin="2004-12-31"/>
        <VALUE valeur="1706" deb="2005-01-01" fin="2005-12-31"/>
        <VALUE valeur="2172" deb="2006-01-01" fin="2006-12-31"/>
        <VALUE valeur="2202" deb="2007-01-01" fin="2007-12-31"/>
        <VALUE valeur="2266" deb="2008-01-01" fin="2008-12-31"/>
        <VALUE valeur="2276" deb="2009-01-01" fin="2009-12-31"/>
        <VALUE valeur="2312" deb="2010-01-01" fin="2012-12-31"/>
        <VALUE valeur="2332" deb="2013-01-01" fin="2013-12-31"/>
      </CODE>
      <CODE description="Âgé ou invalide - 1er cas limite" code="inv_max1" format="integer" type="monetary">
        <VALUE valeur="9790" deb="2001-01-01" fin="2001-12-31"/>
        <VALUE valeur="9960" deb="2002-01-01" fin="2002-12-31"/>
        <VALUE valeur="10130" deb="2003-01-01" fin="2003-12-31"/>
        <VALUE valeur="10310" deb="2004-01-01" fin="2004-12-31"/>
        <VALUE valeur="10500" deb="2005-01-01" fin="2005-12-31"/>
        <VALUE valeur="13370" deb="2006-01-01" fin="2006-12-31"/>
        <VALUE valeur="13550" deb="2007-01-01" fin="2007-12-31"/>
        <VALUE valeur="13950" deb="2008-01-01" fin="2008-12-31"/>
        <VALUE valeur="14010" deb="2009-01-01" fin="2009-12-31"/>
        <VALUE valeur="14220" deb="2010-01-01" fin="2011-12-31"/>
        <VALUE valeur="14510" deb="2012-01-01" fin="2012-12-31"/>
        <VALUE valeur="14630" deb="2013-01-01" fin="2013-12-31"/>
      </CODE>
      <CODE description="Âgé ou invalide - 2ème cas limite" code="inv_max2" format="integer" type="monetary">
        <VALUE valeur="15820" deb="2001-01-01" fin="2001-12-31"/>
        <VALUE valeur="16090" deb="2002-01-01" fin="2002-12-31"/>
        <VALUE valeur="16370" deb="2003-01-01" fin="2003-12-31"/>
        <VALUE valeur="16650" deb="2004-01-01" fin="2004-12-31"/>
        <VALUE valeur="16950" deb="2005-01-01" fin="2005-12-31"/>
        <VALUE valeur="21570" deb="2006-01-01" fin="2006-12-31"/>
        <VALUE valeur="21860" deb="2007-01-01" fin="2007-12-31"/>
        <VALUE valeur="22500" deb="2008-01-01" fin="2008-12-31"/>
        <VALUE valeur="22590" deb="2009-01-01" fin="2009-12-31"/>
        <VALUE valeur="22930" deb="2010-01-01" fin="2011-12-31"/>
        <VALUE valeur="23390" deb="2012-01-01" fin="2012-12-31"/>
        <VALUE valeur="23580" deb="2013-01-01" fin="2013-12-31"/>
      </CODE>
      <CODE description="Enfants à charge (par personne rattachée)" code="enf_montant" format="integer" type="monetary">
        <VALUE valeur="3824" deb="2001-01-01" fin="2001-12-31"/>
        <VALUE valeur="4137" deb="2002-01-01" fin="2002-12-31"/>
        <VALUE valeur="4338" deb="2003-01-01" fin="2003-12-31"/>
        <VALUE valeur="4410" deb="2004-01-01" fin="2004-12-31"/>
        <VALUE valeur="4489" deb="2005-01-01" fin="2005-12-31"/>
        <VALUE valeur="5495" deb="2006-01-01" fin="2006-12-31"/>
        <VALUE valeur="5568" deb="2007-01-01" fin="2007-12-31"/>
        <VALUE valeur="5729" deb="2008-01-01" fin="2008-12-31"/>
        <VALUE valeur="5753" deb="2009-01-01" fin="2009-12-31"/>
        <VALUE valeur="5698" deb="2010-01-01" fin="2012-12-31"/>
        <VALUE valeur="5753" deb="2013-01-01" fin="2013-12-31"/>
      </CODE>
    </NODE>
    <NODE code="non_imposable" description="Condition de non imposabilité">
      <CODE description="Seuil de non imposabilité" code="seuil" format="integer" type="monetary">
        <VALUE valeur="7844" deb="2002-01-01" fin="2002-12-31"/>
        <VALUE valeur="8106" deb="2003-01-01" fin="2003-12-31"/>
        <VALUE valeur="8251" deb="2004-01-01" fin="2004-12-31"/>
        <VALUE valeur="8388" deb="2005-01-01" fin="2005-12-31"/>
        <VALUE valeur="10642" deb="2006-01-01" fin="2006-12-31"/>
        <VALUE valeur="10769" deb="2007-01-01" fin="2007-12-31"/>
        <VALUE valeur="11080" deb="2008-01-01" fin="2008-12-31"/>
        <VALUE valeur="11139" deb="2009-01-01" fin="2009-12-31"/>
        <VALUE valeur="11300" deb="2010-01-01" fin="2011-12-31"/>
        <VALUE valeur="11791" deb="2012-01-01" fin="2012-12-31"/>
      </CODE>
      <CODE description="Supplément par part" code="supp" format="integer" type="monetary">
        <VALUE valeur="4121" deb="2001-01-01" fin="2001-12-31"/>
        <VALUE valeur="4191" deb="2002-01-01" fin="2002-12-31"/>
        <VALUE valeur="4262" deb="2003-01-01" fin="2003-12-31"/>
        <VALUE valeur="4334" deb="2004-01-01" fin="2004-12-31"/>
        <VALUE valeur="4412" deb="2005-01-01" fin="2005-12-31"/>
        <VALUE valeur="5614" deb="2006-01-01" fin="2006-12-31"/>
        <VALUE valeur="5687" deb="2007-01-01" fin="2007-12-31"/>
        <VALUE valeur="5852" deb="2008-01-01" fin="2008-12-31"/>
        <VALUE valeur="5875" deb="2009-01-01" fin="2009-12-31"/>
        <VALUE valeur="5963" deb="2010-01-01" fin="2012-12-31"/>
        <VALUE valeur="6011" deb="2013-01-01" fin="2013-12-31"/>
      </CODE>
    </NODE>
    <NODE code="quotient_familial" description="Parts de quotient familial">
      <CODE description="Enfant de rang 1 ou 2" code="enf1">
        <VALUE valeur="0.5" deb="2002-01-01" fin="2013-12-31"/>
      </CODE>
      <CODE description="Enfant de rang 3 ou plus" code="enf2">
        <VALUE valeur="1" deb="2002-01-01" fin="2013-12-31"/>
      </CODE>
      <CODE description="Enfant invalides (cases G ou I)" code="inv1">
        <VALUE valeur="0.5" deb="2002-01-01" fin="2013-12-31"/>
      </CODE>
      <CODE description="Adultes invalides (case R)" code="inv2">
        <VALUE valeur="0.5" deb="2002-01-01" fin="2013-12-31"/>
      </CODE>
      <CODE description="Note 3 : Case P" code="not31a">
        <VALUE valeur="0.5" deb="2002-01-01" fin="2013-12-31"/>
      </CODE>
      <CODE description="Note 3 : case W ou G" code="not31b">
        <VALUE valeur="0.5" deb="2002-01-01" fin="2013-12-31"/> 
      </CODE>
      <CODE description="Note 3: personne seule ayant élevé des enfants" code="not32">
        <VALUE valeur="0.5" deb="2002-01-01" fin="2013-12-31"/>
      </CODE>
      <CODE description="Note 4 : contribuables invalides" code="not41">
        <VALUE valeur="0.5" deb="2002-01-01" fin="2013-12-31"/>
      </CODE>
      <CODE description="Note 4 : anciens combattants" code="not42">
        <VALUE valeur="0.5" deb="2002-01-01" fin="2013-12-31"/>
      </CODE>
      <CODE description="Note 6" code="not6">
        <VALUE valeur="0.5" deb="2002-01-01" fin="2013-12-31"/>
      </CODE>
      <CODE description="Parent isolé" code="isol">
        <VALUE valeur="0.5" deb="2002-01-01" fin="2013-12-31"/>
      </CODE>
      <CODE description="Enfant issu du conjoint décédé" code="cdcd">
        <VALUE valeur="1" deb="2002-01-01" fin="2007-12-31"/>
        <VALUE valeur="0" deb="2008-01-01" fin="2013-12-31"/>   
      </CODE>
    </NODE>
    <NODE code="plafond_qf" description="Plafonnement du quotient familial">
      <CODE description="Cas célibataires avec enfant(s)" code="celib_enf" format="integer" type="monetary">
        <VALUE valeur="3490" deb="2001-01-01" fin="2001-12-31"/>
        <VALUE valeur="3549" deb="2002-01-01" fin="2002-12-31"/>
        <VALUE valeur="3609" deb="2003-01-01" fin="2003-12-31"/>
        <VALUE valeur="3670" deb="2004-01-01" fin="2004-12-31"/>
        <VALUE valeur="3736" deb="2005-01-01" fin="2005-12-31"/>
        <VALUE valeur="3803" deb="2006-01-01" fin="2006-12-31"/>
        <VALUE valeur="3852" deb="2007-01-01" fin="2007-12-31"/>
        <VALUE valeur="3964" deb="2008-01-01" fin="2008-12-31"/>
        <VALUE valeur="3980" deb="2009-01-01" fin="2009-12-31"/>
        <VALUE valeur="4040" deb="2010-01-01" fin="2012-12-31"/>
        <VALUE valeur="3540" deb="2013-01-01" fin="2013-12-31"/>
      </CODE>
      <CODE description="Mariés ou PACS" code="marpac" format="integer" type="monetary">
        <VALUE valeur="2017" deb="2001-01-01" fin="2001-12-31"/>
        <VALUE valeur="2051" deb="2002-01-01" fin="2002-12-31"/>
        <VALUE valeur="2086" deb="2003-01-01" fin="2003-12-31"/>
        <VALUE valeur="2121" deb="2004-01-01" fin="2004-12-31"/>
        <VALUE valeur="2159" deb="2005-01-01" fin="2005-12-31"/>
        <VALUE valeur="2198" deb="2006-01-01" fin="2006-12-31"/>
        <VALUE valeur="2227" deb="2007-01-01" fin="2007-12-31"/>
        <VALUE valeur="2292" deb="2008-01-01" fin="2008-12-31"/>
        <VALUE valeur="2301" deb="2009-01-01" fin="2009-12-31"/>
        <VALUE valeur="2336" deb="2010-01-01" fin="2011-12-31"/>
        <VALUE valeur="2000" deb="2012-01-01" fin="2012-12-31"/>
        <VALUE valeur="1500" deb="2013-01-01" fin="2013-12-31"/>
      </CODE>
      <CODE description="Non mariés ou PACS" code="celib" format="integer" type="monetary">
        <VALUE valeur="964" deb="2001-01-01" fin="2001-12-31"/>
        <VALUE valeur="980" deb="2002-01-01" fin="2002-12-31"/>
        <VALUE valeur="800" deb="2003-01-01" fin="2003-12-31"/>
        <VALUE valeur="814" deb="2004-01-01" fin="2004-12-31"/>
        <VALUE valeur="829" deb="2005-01-01" fin="2005-12-31"/>
        <VALUE valeur="844" deb="2006-01-01" fin="2006-12-31"/>
        <VALUE valeur="855" deb="2007-01-01" fin="2007-12-31"/>
        <VALUE valeur="880" deb="2008-01-01" fin="2008-12-31"/>
        <VALUE valeur="884" deb="2009-01-01" fin="2009-12-31"/>
        <VALUE valeur="897" deb="2010-01-01" fin="2013-12-31"/>
      </CODE>
      <CODE description="Réduction post plafond" code="reduc_postplafond" format="integer" type="monetary">
        <VALUE valeur="580" deb="2002-01-01" fin="2002-12-31"/>
        <VALUE valeur="590" deb="2003-01-01" fin="2003-12-31"/>
        <VALUE valeur="600" deb="2004-01-01" fin="2004-12-31"/>
        <VALUE valeur="611" deb="2005-01-01" fin="2005-12-31"/>
        <VALUE valeur="622" deb="2006-01-01" fin="2006-12-31"/>
        <VALUE valeur="630" deb="2007-01-01" fin="2007-12-31"/>
        <VALUE valeur="648" deb="2008-01-01" fin="2008-12-31"/>
        <VALUE valeur="651" deb="2009-01-01" fin="2009-12-31"/>
        <VALUE valeur="661" deb="2010-01-01" fin="2011-12-31"/>
        <VALUE valeur="997" deb="2012-01-01" fin="2012-12-31"/>
        <VALUE valeur="1497" deb="2013-01-01" fin="2013-12-31"/>
      </CODE>
    </NODE>
    <NODE code="decote" description="Décote">
      <CODE description="Seuil de la décôte" code="seuil" format="integer" type="monetary">
	    <VALUE valeur="772" deb="2002-01-01" fin="2002-12-31"/>
	    <VALUE valeur="786" deb="2003-01-01" fin="2003-12-31"/>
	    <VALUE valeur="800" deb="2004-01-01" fin="2004-12-31"/>
	    <VALUE valeur="814" deb="2005-01-01" fin="2005-12-31"/>
	    <VALUE valeur="828" deb="2006-01-01" fin="2006-12-31"/>
	    <VALUE valeur="838" deb="2007-01-01" fin="2007-12-31"/>
	    <VALUE valeur="862" deb="2008-01-01" fin="2008-12-31"/>
	    <VALUE valeur="866" deb="2009-01-01" fin="2009-12-31"/>
	    <VALUE valeur="878" deb="2010-01-01" fin="2011-12-31"/>
	    <VALUE valeur="960" deb="2012-01-01" fin="2012-12-31"/>
	    <VALUE valeur="1016" deb="2013-01-01" fin="2013-12-31"/>
      </CODE>
    </NODE>
    <NODE code="reductions_impots" description="Réduction d'impôt">
      <NODE code="donapd" description="Dons effectués à des organises d'aide aux personnes en difficulté">
        <CODE description="Taux de la réduction d'impôt" code="taux" format="percent">
          <VALUE valeur="0.50" deb="1988-01-01" fin="1995-12-31"/>
          <VALUE valeur="0.60" deb="1996-01-01" fin="2002-12-31"/>
          <VALUE valeur="0.66" deb="2003-01-01" fin="2004-12-31"/>
          <VALUE valeur="0.75" deb="2005-01-01" fin="2013-12-31"/>
        </CODE>
        <CODE description="Plafond des dépenses" code="max" format="integer" type="monetary">
          <VALUE valeur="400" deb="2001-01-01" fin="2001-12-31"/>
          <VALUE valeur="407" deb="2002-01-01" fin="2002-12-31"/>
          <VALUE valeur="414" deb="2003-01-01" fin="2003-12-31"/>
          <VALUE valeur="422" deb="2004-01-01" fin="2004-12-31"/>
          <VALUE valeur="470" deb="2005-01-01" fin="2005-12-31"/>
          <VALUE valeur="479" deb="2006-01-01" fin="2006-12-31"/>
          <VALUE valeur="488" deb="2007-01-01" fin="2007-12-31"/>
          <VALUE valeur="495" deb="2008-01-01" fin="2008-12-31"/>
          <VALUE valeur="510" deb="2009-01-01" fin="2009-12-31"/>
          <VALUE valeur="513" deb="2010-01-01" fin="2010-12-31"/>
          <VALUE valeur="521" deb="2011-01-01" fin="2013-12-31"/>
        </CODE>
      </NODE>
      <NODE code="dfppce" description="Dons aux autres oeuvres et dons effectués pour le financement des partis politiques et des campagnes électorales">
        <CODE description="Taux" code="taux" format="percent">
          <VALUE valeur="0.40" deb="1995-01-01" fin="1995-12-31"/>
          <VALUE valeur="0.50" deb="1996-01-01" fin="2001-12-31"/>
          <VALUE valeur="0.60" deb="2002-01-01" fin="2004-12-31"/>
          <VALUE valeur="0.66" deb="2005-01-01" fin="2013-12-31"/>
        </CODE>
        <CODE description="Plafond" code="max" format="percent">
          <VALUE valeur="0.05" deb="1995-01-01" fin="1998-12-31"/>
          <VALUE valeur="0.06" deb="1999-01-01" fin="2000-12-31"/>
          <VALUE valeur="0.10" deb="2001-01-01" fin="2001-12-31"/>
          <VALUE valeur="0.20" deb="2002-01-01" fin="2013-12-31"/>
        </CODE>
        <CODE description="Plafond en niveau" code="max_niv" format="integer">
          <VALUE valeur="15000" deb="2012-01-01" fin="2013-12-31"/> 
        </CODE>
      </NODE>
      <NODE code="cotsyn" description="Cotisations syndicales">
        <CODE description="taux de cotisations syndicales" code="taux" format="percent">
          <VALUE valeur="0.20" deb="1988-01-01" fin="1990-12-31"/>
          <VALUE valeur="0.30" deb="1991-01-01" fin="2000-12-31"/>
          <VALUE valeur="0.50" deb="2001-01-01" fin="2004-12-31"/>
          <VALUE valeur="0.66" deb="2005-01-01" fin="2013-12-31"/>
        </CODE>
        <CODE description="Seuil" code="seuil" format="percent">
          <VALUE valeur="0.01" deb="1988-01-01" fin="2013-12-31"/>
        </CODE>
      </NODE>
      <NODE code="resimm" description="Travaux de restauration immobilière">
        <CODE description="Taux_RA" code="taux_ra" format="percent">
          <VALUE valeur="0.3" deb="2009-01-01" fin="2010-12-31"/>
          <VALUE valeur="0.27" deb="2011-01-01" fin="2011-12-31"/>
          <VALUE valeur="0.22" deb="2012-01-01" fin="2013-12-31"/>
        </CODE>
        <CODE description="Taux_RB" code="taux_rb" format="percent">
          <VALUE valeur="0.4" deb="2009-01-01" fin="2010-12-31"/>
          <VALUE valeur="0.36" deb="2011-01-01" fin="2011-12-31"/>
          <VALUE valeur="0.30" deb="2012-01-01" fin="2013-12-31"/> 
        </CODE>
        <CODE description="Taux_RC" code="taux_rc" format="percent">
          <VALUE valeur="0.30" deb="2011-01-01" fin="2013-12-31"/> # TODO: check 2013
        </CODE>
        <CODE description="Taux_RD" code="taux_rd" format="percent">
          <VALUE valeur="0.4" deb="2011-01-01" fin="2013-12-31"/> # TODO: check 2013
        </CODE>
        <CODE description="Plafond" code="max" format="integer" type="monetary">
          <VALUE valeur="100000" deb="2009-01-01" fin="2013-12-31"/> 
        </CODE>
      </NODE>
      <NODE code="patnat" description="Dépenses de protection du patrimoine naturel">
        <CODE description="Taux" code="taux" format="percent">
          <VALUE valeur="0.25" deb="2010-01-01" fin="2010-12-31"/>
          <VALUE valeur="0.22" deb="2011-01-01" fin="2011-12-31"/>
          <VALUE valeur="0.18" deb="2012-01-01" fin="2013-12-31"/> 
        </CODE>
        <CODE description="Plafond" code="max" format="integer" type="monetary">
          <VALUE valeur="10000" deb="2010-01-01" fin="2013-12-31"/> 
        </CODE>
      </NODE>
      <NODE code="sofipe" description="Souscription au capital d'une SOFIPECHE">
        <CODE description="Taux" code="taux" format="percent">
          <VALUE valeur="0.4" deb="2009-01-01" fin="2010-12-31"/>
          <VALUE valeur="0.36" deb="2011-01-01" fin="2013-12-31"/>
        </CODE>
        <CODE description="base" code="base" format="percent">
          <VALUE valeur="0.25" deb="2009-01-01" fin="2013-12-31"/>
        </CODE>
        <CODE description="Plafond" code="max" format="integer" type="monetary">
          <VALUE valeur="19000" deb="2009-01-01" fin="2013-12-31"/>
        </CODE>
      </NODE>
      <NODE description="Sommes versées sur un compte épargne codéveloppement (case 7UH)" code="ecodev">
        <CODE description="Limite de x % du revenu" code="base" format="percent">
          <VALUE valeur="0.25" deb="2009-01-01" fin="2010-12-31"/>
        </CODE>
        <CODE description="Maximum" code="max" format="integer" type="monetary">
          <VALUE valeur="20000" deb="2009-01-01" fin="2010-12-31"/>
        </CODE>
        <CODE description="Taux" code="taux" format="percent">
          <VALUE valeur="0.40" deb="2009-01-01" fin="2010-12-31"/>
        </CODE>
      </NODE>
      <NODE code="saldom" description="Sommes versées pour l'emploi d'un salariés à domicile (à compléter)">
        <CODE description="Taux" code="taux" format="percent">
          <VALUE valeur="0.5" deb="1991-01-01" fin="2013-12-31"/>
        </CODE>
        <CODE description="Plafond cas général" code="max1" format="integer" type="monetary">
          <VALUE valeur="6900" deb="2001-01-01" fin="2001-12-31"/>
          <VALUE valeur="7400" deb="2002-01-01" fin="2002-12-31"/>
          <VALUE valeur="10000" deb="2003-01-01" fin="2004-12-31"/>
          <VALUE valeur="12000" deb="2005-01-01" fin="2013-12-31"/>
        </CODE>
        <CODE description="Plafond 1ère année" code="max1_1ereAnnee" format="integer" type="monetary">
          <VALUE valeur="15000" deb="2005-01-01" fin="2013-12-31"/>
        </CODE>
        <CODE description="Plafond du plafond" code="max2" format="integer" type="monetary">
          <VALUE valeur="15000" deb="2005-01-01" fin="2013-12-31"/>
        </CODE>
        <CODE description="Plafond du plafond 1ère année" code="max2_1ereAnnee" format="integer" type="monetary">
          <VALUE valeur="18000" deb="2009-01-01" fin="2013-12-31"/> 
        </CODE>
        <CODE description="Plafond si présence d'un invalide" code="max3" format="integer" type="monetary">
          <VALUE valeur="13800" deb="2001-01-01" fin="2004-12-31"/>
          <VALUE valeur="20000" deb="2005-01-01" fin="2013-12-31"/>
        </CODE>
        <CODE description="Par enfant mineur à charge" code="pac" format="integer" type="monetary">
          <VALUE valeur="1500" deb="2005-01-01" fin="2013-12-31"/>
        </CODE>
      </NODE>
      <NODE code="intagr" description="Intérêts pour paiement différé accordé aux agriculteurs">
        <CODE description="Taux" code="taux" format="percent">
          <VALUE valeur="0.5" deb="2005-01-01" fin="2013-12-31"/>
        </CODE>
        <CODE description="Plafond" code="max" format="integer" type="monetary">
          <VALUE valeur="5000" deb="2005-01-01" fin="2013-12-31"/>
        </CODE>
      </NODE>
      <NODE code="prcomp" description="Prestations compensatoires">
        <CODE description="Taux" code="taux" format="percent">
          <VALUE valeur="0.25" deb="2000-01-01" fin="2013-12-31"/>
        </CODE>
        <CODE description="Seuil" code="seuil" format="integer" type="monetary">
          <VALUE valeur="30500" deb="2001-01-01" fin="2013-12-31"/>
        </CODE>
      </NODE>
      <NODE code="spfcpi" description="Souscription de parts de fonds communs de placement dans l'innovation ou de fonds d'investissement de proximité">
        <CODE description="Premier taux" code="taux1" format="percent">
          <VALUE valeur="0.25" deb="1997-01-01" fin="2010-12-31"/>
          <VALUE valeur="0.22" deb="2011-01-01" fin="2011-12-31"/>
          <VALUE valeur="0.18" deb="2012-01-01" fin="2013-12-31"/>
        </CODE>
        <CODE description="Second taux" code="taux2" format="percent">
          <VALUE valeur="0.50" deb="2007-01-01" fin="2010-12-31"/>
          <VALUE valeur="0.45" deb="2011-01-01" fin="2011-12-31"/>
          <VALUE valeur="0.38" deb="2012-01-01" fin="2013-12-31"/>
        </CODE>
        <CODE description="Troisième taux" code="taux3" format="percent">
          <VALUE valeur="0.50" deb="2011-01-01" fin="2011-12-31"/>
          <VALUE valeur="0.42" deb="2012-01-01" fin="2013-12-31"/>
        </CODE>
        <CODE description="Plafond" code="max" format="integer" type="monetary">
          <VALUE valeur="11434" deb="2001-01-01" fin="2001-12-31"/>
          <VALUE valeur="12000" deb="2002-01-01" fin="2013-12-31"/>
        </CODE>
      </NODE>
      <NODE code="mohist" description="Travaux de conservation et de restauration d'objets classées monuments historiques">
        <CODE description="Taux" code="taux" format="percent">
          <VALUE valeur="0.25" deb="2008-01-01" fin="2011-12-31"/>
          <VALUE valeur="0.18" deb="2012-01-01" fin="2013-12-31"/> 
        </CODE>
        <CODE description="Plafond" code="max" format="integer" type="monetary">
          <VALUE valeur="20000" deb="2008-01-01" fin="2013-12-31"/> 
        </CODE>
      </NODE>

      <NODE code="sofica" description="Souscription au capital de SOFICA">
        <CODE description="Plafond (en % du RNG)" code="taux1" format="percent">
          <VALUE valeur="0.25" deb="1985-01-01" fin="2013-12-31"/>
        </CODE>
        <CODE description="Plafond" code="max" format="integer" type="monetary">
          <VALUE valeur="18000" deb="2001-01-01" fin="2013-12-31"/>
        </CODE>
        <CODE description="Taux2" code="taux2" format="percent">
          <VALUE valeur="0.48" deb="2006-01-01" fin="2010-12-31"/>
          <VALUE valeur="0.43" deb="2011-01-01" fin="2011-12-31"/>
          <VALUE valeur="0.36" deb="2012-01-01" fin="2013-12-31"/>
        </CODE>
        <CODE description="Taux3" code="taux3" format="percent">
          <VALUE valeur="0.40" deb="2006-01-01" fin="2010-12-31"/>
          <VALUE valeur="0.36" deb="2011-01-01" fin="2011-12-31"/>
          <VALUE valeur="0.30" deb="2012-01-01" fin="2013-12-31"/>
        </CODE>
      </NODE>
      <NODE code="cappme" description="Souscriptions au capital des PME">
        <CODE description="Taux" code="taux" format="percent">
          <VALUE valeur="0.25" deb="2002-01-01" fin="2010-12-31"/>
          <VALUE valeur="0.22" deb="2011-01-01" fin="2012-12-31"/>
          <VALUE valeur="0.18" deb="2013-01-01" fin="2013-12-31"/>
        </CODE>
        <CODE description="Seuil" code="seuil" format="integer" type="monetary">
          <VALUE valeur="5717" deb="2001-01-01" fin="2001-12-31"/>
          <VALUE valeur="20000" deb="2002-01-01" fin="2013-12-31"/>
        </CODE>
        <CODE description="Seuil TPE" code="seuil_tpe" format="integer" type="monetary">
          <VALUE valeur="50000" deb="2009-01-01" fin="2012-12-31"/>
        </CODE>
      </NODE>
      <NODE code="intcon" description="Intérêts des prêts à la consommation (UH)">
        <CODE description="Taux" code="taux" format="percent">
          <VALUE valeur="0.25" deb="2004-01-01" fin="2005-12-31"/>
        </CODE>
        <CODE description="Plafond" code="max" format="integer" type="monetary">
          <VALUE valeur="600" deb="2004-01-01" fin="2005-12-31"/>
        </CODE>
      </NODE>
      <NODE code="intemp" description="Intérêts d'emprunts (WG)">
        <CODE description="Taux" code="taux" format="percent">
          <VALUE valeur="0.25" deb="2002-01-01" fin="2003-12-31"/>
        </CODE>
        <CODE description="Maximum" code="max" format="integer" type="monetary">
          <VALUE valeur="2287" deb="2001-01-01" fin="2002-12-31"/>
        </CODE>
        <CODE description="Par personne à charge" code="pac" format="integer" type="monetary">
          <VALUE valeur="305" deb="2001-01-01" fin="2002-12-31"/>
        </CODE>
      </NODE>
      <NODE code="repsoc" description="Intérêts d'emprunts pour reprises de société">
        <CODE description="Taux" code="taux" format="percent">
          <VALUE valeur="0.25" deb="2004-01-01" fin="2013-12-31"/>
        </CODE>
        <CODE description="Seuil" code="seuil" format="integer" type="monetary">
          <VALUE valeur="10000" deb="2004-01-01" fin="2007-12-31"/>
          <VALUE valeur="20000" deb="2008-01-01" fin="2013-12-31"/>
        </CODE>
      </NODE>
      <NODE code="invfor" description="Investissements forestiers (UN, à compléter) ">
        <CODE description="Taux" code="taux" format="percent">
          <VALUE valeur="0.25" deb="2002-01-01" fin="2010-12-31"/>
          <VALUE valeur="0.22" deb="2011-01-01" fin="2011-12-31"/>
          <VALUE valeur="0.18" deb="2012-01-01" fin="2013-12-31"/>
        </CODE>
        <CODE description="Seuil" code="seuil" format="integer" type="monetary">
          <VALUE valeur="5700" deb="2001-01-01" fin="2013-12-31"/>
        </CODE>
        
        <CODE description="" code="ifortra_seuil" format="integer" type="monetary">
          <VALUE valeur="6250" deb="2009-01-01" fin="2012-12-31"/>
        </CODE>
        <CODE description="" code="iforges_seuil" format="integer" type="monetary">
          <VALUE valeur="2000" deb="2009-01-01" fin="2012-12-31"/>
        </CODE>
      </NODE>
      <NODE code="garext" description="Garde des enfants à l'extérieur du domicile">
        <CODE description="Taux" code="taux" format="percent">
          <VALUE valeur="0.25" deb="2002-01-01" fin="2005-12-31"/>
          <VALUE valeur="0.5" deb="2006-01-01" fin="2013-12-31"/>
        </CODE>
        <CODE description="Plafond" code="max" format="integer" type="monetary">
          <VALUE valeur="2300" deb="2002-01-01" fin="2013-12-31"/>
        </CODE>
      </NODE>
      <NODE code="deffor" description="Défense des forêts contre l'incendie">
        <CODE description="Taux" code="taux" format="percent">
          <VALUE valeur="0.5" deb="2006-01-01" fin="2013-12-31"/>
        </CODE>
        <CODE description="Plafond" code="max" format="integer" type="monetary">
          <VALUE valeur="1000" deb="2006-01-01" fin="2013-12-31"/>
        </CODE>
      </NODE>

      <NODE code="daepad" description="Dépenses d'accueil dans un établissement pour personnes âgées dépendantes">
        <CODE description="Taux" code="taux" format="percent">
          <VALUE valeur="0.25" deb="1989-01-01" fin="2013-12-31"/>
        </CODE>
        <CODE description="Plafond" code="max" format="integer" type="monetary">
          <VALUE valeur="2300" deb="2001-01-01" fin="2001-12-31"/>
          <VALUE valeur="3000" deb="2002-01-01" fin="2005-12-31"/>
          <VALUE valeur="10000" deb="2006-01-01" fin="2013-12-31"/>
        </CODE>
      </NODE>
      <NODE code="rsceha" description="Rentes de survie et contrats d'épargne handicap">
        <CODE description="Taux" code="taux" format="percent">
          <VALUE valeur="0.25" deb="1983-01-01" fin="2013-12-31"/>
        </CODE>
        <CODE description="Premier seuil" code="seuil1" format="integer" type="monetary">
          <VALUE valeur="1070" deb="2001-01-01" fin="2003-12-31"/>
          <VALUE valeur="1525" deb="2004-01-01" fin="2013-12-31"/>
        </CODE>
        <CODE description="Second seuil" code="seuil2" format="integer" type="monetary">
          <VALUE valeur="230" deb="2001-01-01" fin="2003-12-31"/>
          <VALUE valeur="300" deb="2004-01-01" fin="2013-12-31"/>
        </CODE>
      </NODE>
      <NODE code="invlst" description="Investissements locatifs dans le secteur touristique"> 
    <CODE description="Taux (XC)" code="taux_xc" format="percent"># TODO: check boxes (XC...XO) over the years
      <VALUE valeur="0.25" deb="2004-01-01" fin="2013-12-31"/># TODO: check 2013 
    </CODE>
    <CODE description="Taux (XD)" code="taux_xd" format="percent">
      <VALUE valeur="0.15" deb="2004-01-01" fin="2006-12-31"/>
      <VALUE valeur="0.00" deb="2007-01-01" fin="2013-12-31"/>
    </CODE>
    <CODE description="Taux (XE)" code="taux_xe" format="percent">
      <VALUE valeur="0.00" deb="2004-01-01" fin="2008-12-31"/>
      <VALUE valeur="0.20" deb="2009-01-01" fin="2009-12-31"/>
      <VALUE valeur="0.00" deb="2010-01-01" fin="2013-12-31"/>
    </CODE>
    <CODE description="Taux (XF)" code="taux_xf" format="percent">
      <VALUE valeur="0.00" deb="2004-01-01" fin="2004-12-31"/>
      <VALUE valeur="0.25" deb="2005-01-01" fin="2013-12-31"/> 
    </CODE>
    <CODE description="Taux (XG)" code="taux_xg" format="percent">
      <VALUE valeur="0.10" deb="2004-01-01" fin="2004-12-31"/>
      <VALUE valeur="0.40" deb="2005-01-01" fin="2010-12-31"/>
      <VALUE valeur="0.36" deb="2011-01-01" fin="2013-12-31"/># TODO: check 2013 
    </CODE>
    <CODE description="Taux (XH)" code="taux_xh" format="percent">
      <VALUE valeur="0.10" deb="2004-01-01" fin="2004-12-31"/>
      <VALUE valeur="0.20" deb="2005-01-01" fin="2010-12-31"/>
      <VALUE valeur="0.18" deb="2011-01-01" fin="2013-12-31"/># TODO: check 2013  
     </CODE>
    <CODE description="Taux (XI)" code="taux_xi" format="percent">
      <VALUE valeur="0.20" deb="2004-01-01" fin="2004-12-31"/>
      <VALUE valeur="0.00" deb="2005-01-01" fin="2009-12-31"/>
      <VALUE valeur="0.25" deb="2010-01-01" fin="2013-12-31"/>
    </CODE>
    <CODE description="Taux (XJ)" code="taux_xj" format="percent">
      <VALUE valeur="0.10" deb="2004-01-01" fin="2007-12-31"/>
      <VALUE valeur="0.00" deb="2008-01-01" fin="2009-12-31"/>
      <VALUE valeur="0.20" deb="2010-01-01" fin="2013-12-31"/>
    </CODE>
    <CODE description="Taux (XK)" code="taux_xk" format="percent">
      <VALUE valeur="0.00" deb="2004-01-01" fin="2004-12-31"/>
      <VALUE valeur="0.20" deb="2005-01-01" fin="2007-12-31"/>
      <VALUE valeur="0.00" deb="2008-01-01" fin="2009-12-31"/>
      <VALUE valeur="0.25" deb="2010-01-01" fin="2013-12-31"/>
    </CODE>
    <CODE description="Taux (XL)" code="taux_xl" format="percent">
      <VALUE valeur="0.20" deb="2004-01-01" fin="2013-12-31"/>
    </CODE>
    <CODE description="Taux (XM)" code="taux_xm" format="percent">
      <VALUE valeur="0.00" deb="2004-01-01" fin="2004-12-31"/>
      <VALUE valeur="0.20" deb="2005-01-01" fin="2013-12-31"/>
    </CODE>
    <CODE description="Taux (XN)" code="taux_xn" format="percent">
      <VALUE valeur="0.00" deb="2004-01-01" fin="2006-12-31"/>
      <VALUE valeur="0.25" deb="2007-01-01" fin="2013-12-31"/>
    </CODE>
    <CODE description="Taux (XO)" code="taux_xo" format="percent">
      <VALUE valeur="0.00" deb="2004-01-01" fin="2007-12-31"/>
      <VALUE valeur="0.25" deb="2008-01-01" fin="2013-12-31"/>
    </CODE>
    <CODE description="Seuil1" code="seuil1" format="integer" type="monetary">
      <VALUE valeur="50000" deb="2004-01-01" fin="2013-12-31"/>
    </CODE>
    <CODE description="Seuil2" code="seuil2" format="integer" type="monetary">
      <VALUE valeur="38120" deb="2004-01-01" fin="2004-12-31"/>
      <VALUE valeur="50000" deb="2005-01-01" fin="2013-12-31"/>
    </CODE>
    <CODE description="Seuil3" code="seuil3" format="integer" type="monetary">
      <VALUE valeur="45760" deb="2004-01-01" fin="2004-12-31"/>
      <VALUE valeur="50000" deb="2005-01-01" fin="2013-12-31"/>
    </CODE>
      </NODE>
      <NODE code="assvie" description="Assurance-vie">
        <CODE description="Taux" code="taux" format="percent">
          <VALUE valeur="0.25" deb="1984-01-01" fin="2004-12-31"/>
        </CODE>
        <CODE description="Plafond" code="max" format="integer" type="monetary">
          <VALUE valeur="610" deb="2001-01-01" fin="2004-12-31"/>
        </CODE>
        <CODE description="Par enfant à charge" code="pac" format="integer" type="monetary">
          <VALUE valeur="150" deb="2001-01-01" fin="2004-12-31"/>
        </CODE>
      </NODE>
      <NODE code="invrev" description="Investissements locatifs dans les résidences de tourisme situées dans une zone de revitalisation rurale">
    <CODE description="case GS" code="taux_gs" format="percent">
      <VALUE valeur="0.15" deb="2002-01-01" fin="2003-12-31"/>
    </CODE>
    <CODE description="Case GS" code="seuil_gs" format="integer" type="monetary">
      <VALUE valeur="45760" deb="2002-01-01" fin="2003-12-31"/>
    </CODE>
    <CODE description="Case GT" code="taux_gt" format="percent">
      <VALUE valeur="0.15" deb="2002-01-01" fin="2003-12-31"/>
    </CODE>
    <CODE description="Case GU" code="taux_gu" format="percent">
      <VALUE valeur="0.10" deb="2002-01-01" fin="2003-12-31"/>
    </CODE>
    <CODE description="Case GU" code="seuil_gu" format="integer" type="monetary">
      <VALUE valeur="45760" deb="2002-01-01" fin="2003-12-31"/>
    </CODE>
    <CODE description="Case GV" code="taux_gv" format="percent">
      <VALUE valeur="0.10" deb="2002-01-01" fin="2003-12-31"/>
    </CODE>
    <CODE description="Case XG" code="taux_xg" format="percent">
      <VALUE valeur="0.10" deb="2002-01-01" fin="2003-12-31"/>
    </CODE>
    <CODE description="Case XG" code="seuil_xg" format="integer" type="monetary">
      <VALUE valeur="38120" deb="2002-01-01" fin="2003-12-31"/>
    </CODE>
      </NODE>
      <NODE code="domlog" description="Investissement OUTRE-MER dans le secteur du logement (à compléter)">
        <CODE description="Premier taux" code="taux1" format="percent">
          <VALUE valeur="0.08" deb="2002-01-01" fin="2007-12-31"/>
        </CODE>
        <CODE description="Second taux" code="taux2" format="percent">
          <VALUE valeur="0.05" deb="2002-01-01" fin="2007-12-31"/>
        </CODE>
      </NODE>
      <NODE code="adhcga" description="Frais de comptabilité et d'adhésion CGA">
        <CODE description="Plafond par exploitation" code="max" format="integer" type="monetary">
          <VALUE valeur="915" deb="2001-01-01" fin="2013-12-31"/>
        </CODE>
      </NODE>
      <NODE code="creaen" description="Aides aux créateurs d'entreprises (à compléter)">
        <CODE description="Aides aux créateurs d'entreprises" code="base" format="integer" type="monetary">
          <VALUE valeur="1000" deb="2006-01-01" fin="2013-12-31"/>
        </CODE>
        <CODE description="Par personne handicapée" code="hand" format="integer" type="monetary">
          <VALUE valeur="400" deb="2006-01-01" fin="2013-12-31"/>
        </CODE>
      </NODE>
      <NODE code="ecpess" description="Enfants à charge poursuivant leurs études secondaires ou supérieures">
        <CODE description="Collège" code="col" format="integer" type="monetary">
          <VALUE valeur="61" deb="2001-01-01" fin="2013-12-31"/>
        </CODE>
        <CODE description="Lycée" code="lyc" format="integer" type="monetary">
          <VALUE valeur="153" deb="2001-01-01" fin="2013-12-31"/>
        </CODE>
        <CODE description="Supérieur" code="sup" format="integer" type="monetary">
          <VALUE valeur="183" deb="2001-01-01" fin="2013-12-31"/>
        </CODE>
      </NODE>
      <NODE code="doment" description="Investissements dans les DOM-TOM dans le cadre d'une entreprise (à compléter)">
    <CODE description="Investissements dans les DOM-TOM dans le cadre d'une entreprise" code="iDOMe_taux1">
      <VALUE valeur="0.5" deb="2003-01-01" fin="2003-12-31"/>
      <VALUE valeur="0" deb="2004-01-01" fin="2009-12-31"/>
    </CODE>
    <CODE description="Investissements dans les DOM-TOM dans le cadre d'une entreprise" code="iDOMe_taux2">
      <VALUE valeur="0.6" deb="2003-01-01" fin="2009-12-31"/>
    </CODE>
    <CODE description="Investissements dans les DOM-TOM dans le logement social" code="iDOMls_taux">
      <VALUE valeur="0" deb="2003-01-01" fin="2008-12-31"/>
      <VALUE valeur="0.5" deb="2009-01-01" fin="2009-12-31"/>
    </CODE>
      </NODE>
      <NODE code="scelli" description="Investissements locatifs neufs: dispositif SCELLIER">
    <CODE description="Taux 1" code="taux1" format="percent">
      <VALUE valeur="0.25" deb="2009-01-01" fin="2010-12-31"/>
    </CODE>
    <CODE description="Taux 2" code="taux2" format="percent">
      <VALUE valeur="0.40" deb="2009-01-01" fin="2010-12-31"/>
    </CODE>
    <CODE description="Plafond" code="max" format="integer" type="monetary">
      <VALUE valeur="300000" deb="2009-01-01" fin="2010-12-31"/>
    </CODE>
      </NODE>
      <NODE code="locmeu" description="Investissement en vue de la location meublée non professionnelle dans certains établissements ou résidences (cases 7IJ à 7IS">
    <CODE description="Taux" code="taux" format="percent">
      <VALUE valeur="0.25" deb="2009-01-01" fin="2010-12-31"/>
    </CODE>
    <CODE description="Maximum" code="max" format="integer" type="monetary">
      <VALUE valeur="300000" deb="2009-01-01" fin="2010-12-31"/>
    </CODE>
      </NODE>
    </NODE>
    <NODE code="credits_impot" description="Crédits d'impôt">
      <NODE code="divide" description="Dividendes">
        <CODE description="Plafond" code="max" format="integer" type="monetary">
          <VALUE valeur="115" deb="2004-01-01" fin="2009-12-31"/>
        </CODE>
        <CODE description="Taux" code="taux" format="percent">
          <VALUE valeur="0.5" deb="1979-01-01" fin="2005-12-31"/>
          <VALUE valeur="0.4" deb="2006-01-01" fin="2013-12-31"/>
        </CODE>
      </NODE>
      <NODE code="accult" description="Acquisition de biens culturels">
    <CODE description="Taux" code="taux" format="percent">
      <VALUE valeur="0.40" deb="2002-01-01" fin="2013-12-31"/> 
    </CODE>
      </NODE>
      <NODE code="aidper" description="Dépenses en faveur de l'aide aux personnes">
    <CODE description="Plafond" code="max" format="integer" type="monetary">
      <VALUE valeur="4000" deb="2002-01-01" fin="2004-12-31"/>
      <VALUE valeur="5000" deb="2005-01-01" fin="2014-12-31"/> 
    </CODE>
    <CODE description="Majoration du plafond pour le 1er enfant" code="pac1" format="integer" type="monetary">
      <VALUE valeur="400" deb="2002-01-01" fin="2013-12-31"/>  # 400 par pac 
    </CODE>
    <CODE description="Majoration du plafond pour le 2eme enfant" code="pac2" format="integer" type="monetary">
      <VALUE valeur="500" deb="2002-01-01" fin="2007-12-31"/>
      <VALUE valeur="400" deb="2008-01-01" fin="2013-12-31"/> 
    </CODE>
    <CODE description="Majoration du plafond par enfant supplémentaire" code="pac3" format="integer" type="monetary">
      <VALUE valeur="600" deb="2002-01-01" fin="2007-12-31"/>
      <VALUE valeur="400" deb="2008-01-01" fin="2013-12-31"/> 
    </CODE>
    <CODE description="Taux (WI)" code="taux_wi" format="percent">
      <VALUE valeur="0.15" deb="2002-01-01" fin="2013-12-31"/>  
    </CODE>
    <CODE description="Taux (WJ)" code="taux_wj" format="percent">
      <VALUE valeur="0.25" deb="2004-01-01" fin="2013-12-31"/>  
    </CODE>
    <CODE description="Taux (WL)" code="taux_wl" format="percent">
      <VALUE valeur="0.30" deb="2010-01-01" fin="2013-12-31"/>  
    </CODE>
    <CODE description="Taux (SF)" code="taux_sf" format="percent">
      <VALUE valeur="0.30" deb="2010-01-01" fin="2011-12-31"/>
      <VALUE valeur="0.15" deb="2012-01-01" fin="2012-12-31"/>
    </CODE>
      </NODE>
      <NODE code="quaenv" description="Dépenses en faveur des économies d'énergies">
    <CODE description="Plafond" code="max" format="integer" type="monetary">
      <VALUE valeur="8000" deb="2005-01-01" fin="2013-12-31"/> 
    </CODE>
    <CODE description="Majoration du plafond pour le 1er enfant" code="pac1" format="integer">
      <VALUE valeur="400" deb="2002-01-01" fin="2013-12-31"/> # 400 par pac
    </CODE>
    <CODE description="Majoration du plafond pour le 2nd enfant" code="pac2" format="integer">
      <VALUE valeur="500" deb="2002-01-01" fin="2007-12-31"/>
      <VALUE valeur="400" deb="2008-01-01" fin="2013-12-31"/>
    </CODE>
    <CODE description="Majoration du plafond par enfant supplémentaire" code="pac3" format="integer">
      <VALUE valeur="600" deb="2002-01-01" fin="2007-12-31"/>
      <VALUE valeur="400" deb="2008-01-01" fin="2013-12-31"/>
    </CODE>
    <CODE description="Taux (WF)" code="taux_wf" format="percent">
      <VALUE valeur="0.40" deb="2005-01-01" fin="2005-12-31"/>
      <VALUE valeur="0.50" deb="2006-01-01" fin="2010-12-31"/>
      <VALUE valeur="0.45" deb="2011-01-01" fin="2011-12-31"/>
    </CODE>
    <CODE description="Taux (WG)" code="taux_wg" format="percent">
      <VALUE valeur="0.25" deb="2005-01-01" fin="2005-12-31"/>
      <VALUE valeur="0.40" deb="2006-01-01" fin="2009-12-31"/>
    </CODE>
    <CODE description="Taux (WH)" code="taux_wh" format="percent">
      <VALUE valeur="0.15" deb="2005-01-01" fin="2005-12-31"/>
      <VALUE valeur="0.25" deb="2006-01-01" fin="2010-12-31"/>
      <VALUE valeur="0.22" deb="2011-01-01" fin="2011-12-31"/>
    </CODE>
    <CODE description="Taux (WK)" code="taux_wk" format="percent">
      <VALUE valeur="0.40" deb="2009-01-01" fin="2010-12-31"/>
      <VALUE valeur="0.36" deb="2011-01-01" fin="2011-12-31"/>
    </CODE>
    <CODE description="Taux (WQ)" code="taux_wq" format="percent">
      <VALUE valeur="0.15" deb="2006-01-01" fin="2010-12-31"/>
      <VALUE valeur="0.13" deb="2011-01-01" fin="2011-12-31"/>
    </CODE>
    <CODE description="Taux (SB)" code="taux_sb" format="percent">
      <VALUE valeur="0.25" deb="2009-01-01" fin="2010-12-31"/>
      <VALUE valeur="0.22" deb="2011-01-01" fin="2011-12-31"/>
    </CODE>
    <CODE description="Taux (SC)" code="taux_sc" format="percent">
      <VALUE valeur="0.40" deb="2009-01-01" fin="2009-12-31"/>
    </CODE>
    <CODE description="Taux (SD)" code="taux_sd" format="percent">
      <VALUE valeur="0.40" deb="2009-01-01" fin="2010-12-31"/>
      <VALUE valeur="0.36" deb="2011-01-01" fin="2011-12-31"/>
      <VALUE valeur="0.10" deb="2012-01-01" fin="2012-12-31"/>
    </CODE>
    <CODE description="Taux (SE)" code="taux_se" format="percent">
      <VALUE valeur="0.50" deb="2009-01-01" fin="2010-12-31"/>
      <VALUE valeur="0.45" deb="2011-01-01" fin="2011-12-31"/>
      <VALUE valeur="0.17" deb="2012-01-01" fin="2012-12-31"/>
    </CODE>
    <CODE description="Taux (SH)" code="taux_sh" format="percent">
      <VALUE valeur="0.15" deb="2009-01-01" fin="2010-12-31"/>
      <VALUE valeur="0.13" deb="2011-01-01" fin="2011-12-31"/>
      <VALUE valeur="0.15" deb="2012-01-01" fin="2012-12-31"/>
    </CODE>
      </NODE>
      <NODE code="acqgpl" description="Dépenses d'acquisition ou de transformation d'un véhicule GPL ou mixte">
    <CODE description="Case UP" code="mont_up" format="integer">
      <VALUE valeur="1525" deb="2002-01-01" fin="2005-12-31"/>
      <VALUE valeur="2000" deb="2006-01-01" fin="2007-12-31"/>
    </CODE>
    <CODE description="Case UQ" code="mont_uq" format="integer">
      <VALUE valeur="2300" deb="2002-01-01" fin="2005-12-31"/>
      <VALUE valeur="3000" deb="2006-01-01" fin="2007-12-31"/>
    </CODE>
      </NODE>
      <NODE code="drbail" description="taxe additionnelle de droit au bail">
	    <CODE description="Taux" code="taux" format="percent">
	      <VALUE valeur="0.025" deb="2002-01-01" fin="2013-12-31"/>
	    </CODE>
      </NODE>
      <NODE code="garext" description="Frais de garde des enfants à l'extérieur du domicile">
        <CODE description="Taux" code="taux" format="percent">
          <VALUE valeur="0.25" deb="1988-01-01" fin="2005-12-31"/>
          <VALUE valeur="0.50" deb="2006-01-01" fin="2013-12-31"/>
        </CODE>
        <CODE description="Plafond" code="max" format="integer">
          <VALUE valeur="2300" deb="2005-01-01" fin="2013-12-31"/>
        </CODE>
      </NODE>
      <NODE code="preetu" description="Souscription de prêts étudiants">
    <CODE description="Taux" code="taux" format="percent">
      <VALUE valeur="0.25" deb="2005-01-01" fin="2013-12-31"/> 
    </CODE>
    <CODE description="Plafond" code="max" format="integer">
      <VALUE valeur="1000" deb="2005-01-01" fin="2013-12-31"/> 
    </CODE>
      </NODE>
      <NODE code="assloy" description="Primes d'assurances pour loyers impayés">
    <CODE description="Taux" code="taux" format="percent">
      <VALUE valeur="0.50" deb="2005-01-01" fin="2010-12-31"/>
      <VALUE valeur="0.45" deb="2011-01-01" fin="2011-12-31"/>
      <VALUE valeur="0.38" deb="2012-01-01" fin="2013-12-31"/>   
    </CODE>
      </NODE>
      <NODE code="aidmob" description="Crédit d'impôt aide à la mobilité">
    <CODE description="Montant par personne" code="montant" format="integer">
      <VALUE valeur="1500" deb="2005-01-01" fin="2006-12-31"/>
      <VALUE valeur="2000" deb="2007-01-01" fin="2008-12-31"/>
    </CODE>
      </NODE>
      <NODE code="inthab" description="Intérêts des emprunts pour l'habitation principale">
    <CODE description="Taux 1" code="taux1" format="percent">
      <VALUE valeur="0.4" deb="2007-01-01" fin="2013-12-31"/>
    </CODE>
    <CODE description="Taux 2" code="taux2" format="percent">
      <VALUE valeur="0.3" deb="2010-01-01" fin="2013-12-31"/>
    </CODE>
    <CODE description="Taux 3" code="taux3" format="percent">
      <VALUE valeur="0.2" deb="2007-01-01" fin="2010-12-31"/>
       <VALUE valeur="0.25" deb="2011-01-01" fin="2013-12-31"/>
    </CODE>
    <CODE description="Taux 4" code="taux4" format="percent">
      <VALUE valeur="0.2" deb="2011-01-01" fin="2013-12-31"/>
    </CODE>
    <CODE description="Taux 5" code="taux5" format="percent">
      <VALUE valeur="0.15" deb="2011-01-01" fin="2013-12-31"/>
    </CODE>
    <CODE description="Plafond" code="max" format="integer" type="monetary">
      <VALUE valeur="3750" deb="2007-01-01" fin="2013-12-31"/> 
    </CODE>
    <CODE description="Par enfant à charge" code="add" format="integer" type="monetary">
      <VALUE valeur="500" deb="2007-01-01" fin="2013-12-31"/> 
    </CODE>
      </NODE>
      <NODE code="percvm" description="Crédit d’impôt pertes sur cessions de valeurs mobilières">
    <CODE description="Taux" code="taux" format="percent">
      <VALUE valeur="0.19" deb="2010-01-01" fin="2010-12-31"/>
    </CODE>
      </NODE>
      <NODE code="prlire" description="Prélèvement libératoire à restituer">
    <CODE description="Taux" code="taux" format="percent">
      <VALUE valeur="0.075" deb="2002-01-01" fin="2012-12-31"/> # TODO: check 2013
    </CODE>
      </NODE>
      <NODE code="jeunes" description="Crédit jeunes actifs">
    <CODE description="Âge limite" code="age" format="integer" type="monetary">
      <VALUE valeur="26" deb="2005-01-01" fin="2008-12-31"/>
    </CODE>
    <CODE description="Plancher de revenus" code="min" format="integer" type="monetary">
      <VALUE valeur="2970" deb="2005-01-01" fin="2008-12-31"/>
    </CODE>
    <CODE description="Seuil intemédiaire de revenus" code="int" format="integer" type="monetary">
      <VALUE valeur="10060" deb="2005-01-01" fin="2008-12-31"/>
    </CODE>
    <CODE description="Plafond de revenus" code="max" format="integer" type="monetary">
      <VALUE valeur="12060" deb="2005-01-01" fin="2008-12-31"/>
    </CODE>
    <CODE description="montant" code="montant" format="integer">
      <VALUE valeur="1500" deb="2005-01-01" fin="2008-12-31"/>
    </CODE>
    <CODE description="taux" code="taux" format="percent">
      <VALUE valeur=".75" deb="2005-01-01" fin="2008-12-31"/>
    </CODE>
    <CODE description="Revenu fiscal de référence plafond (personne seule)" code="rfr_plaf" format="integer" type="monetary">
      <VALUE valeur="25000" deb="2005-01-01" fin="2008-12-31"/>
    </CODE>
    <CODE description="Multiplicateur du RFR plafond pour couple" code="rfr_mult" format="percent">
      <VALUE valeur="2" deb="2005-01-01" fin="2008-12-31"/>
    </CODE>
    <CODE description="Majoration du revenu fiscal de référence plafond (par demi-part supplémentaire)" code="rfr_maj" format="integer" type="monetary">
      <VALUE valeur="4276" deb="2005-01-01" fin="2008-12-31"/>
    </CODE>
    <CODE description="Seuil de non versement" code="nonvers" format="percent">
      <VALUE valeur="25" deb="2005-01-01" fin="2008-12-31"/>
    </CODE>
      </NODE>
      <NODE code="cotsyn_credit" description="Cotisations syndicales">
    <CODE description="Cotisations syndicales" code="taux" format="percent">
      <VALUE valeur="0.66" deb="2012-01-01" fin="2012-12-31"/>
    </CODE>
    <CODE description="Seuil" code="seuil" format="percent">
      <VALUE valeur="0.01" deb="2012-01-01" fin="2012-12-31"/>
    </CODE>
      </NODE>
      <NODE description="Prime pour l'emploi" code="ppe">
        <CODE description="Nombre d'heure du temps plein" code="TP_nbh" format="integer" type="hours">
          <VALUE valeur="1820" deb="2002-01-01" fin="2013-12-31"/>
        </CODE>
        <CODE description="Nombre de jour du temps plein" code="TP_nbj" format="integer" type="days">
          <VALUE valeur="360" deb="2002-01-01" fin="2013-12-31"/>
        </CODE>
        <CODE description="Seuil d'éligibilité - célibataire" code="eligi1" format="integer" type="monetary">
          <VALUE valeur="11772" deb="2001-01-01" fin="2001-12-31"/>
          <VALUE valeur="11972" deb="2002-01-01" fin="2002-12-31"/>
          <VALUE valeur="12176" deb="2003-01-01" fin="2003-12-31"/>
          <VALUE valeur="12383" deb="2004-01-01" fin="2004-12-31"/>
          <VALUE valeur="12606" deb="2005-01-01" fin="2005-12-31"/>
          <VALUE valeur="16042" deb="2006-01-01" fin="2006-12-31"/>
          <VALUE valeur="16251" deb="2007-01-01" fin="2013-12-31"/>
        </CODE>
        <CODE description="Seuil d'éligibilité - couple" code="eligi2" format="integer" type="monetary">
          <VALUE valeur="23544" deb="2001-01-01" fin="2001-12-31"/>
          <VALUE valeur="23944" deb="2002-01-01" fin="2002-12-31"/>
          <VALUE valeur="24351" deb="2003-01-01" fin="2003-12-31"/>
          <VALUE valeur="24765" deb="2004-01-01" fin="2004-12-31"/>
          <VALUE valeur="25211" deb="2005-01-01" fin="2005-12-31"/>
          <VALUE valeur="32081" deb="2006-01-01" fin="2006-12-31"/>
          <VALUE valeur="32498" deb="2007-01-01" fin="2013-12-31"/>
        </CODE>
        <CODE description="Seuil d'éligibilité - majoration par demi-part" code="eligi3" format="integer" type="monetary">
          <VALUE valeur="3253" deb="2001-01-01" fin="2001-12-31"/>
          <VALUE valeur="3308" deb="2002-01-01" fin="2002-12-31"/>
          <VALUE valeur="3364" deb="2003-01-01" fin="2003-12-31"/>
          <VALUE valeur="3421" deb="2004-01-01" fin="2004-12-31"/>
          <VALUE valeur="3483" deb="2005-01-01" fin="2005-12-31"/>
          <VALUE valeur="4432" deb="2006-01-01" fin="2006-12-31"/>
          <VALUE valeur="4490" deb="2007-01-01" fin="2013-12-31"/>
        </CODE>
        <CODE description="Seuil première tranche" code="seuil1" format="integer" type="monetary">
          <VALUE valeur="3187" deb="2001-01-01" fin="2001-12-31"/>
          <VALUE valeur="3265" deb="2002-01-01" fin="2002-12-31"/>
          <VALUE valeur="3372" deb="2003-01-01" fin="2003-12-31"/>
          <VALUE valeur="3507" deb="2004-01-01" fin="2004-12-31"/>
          <VALUE valeur="3570" deb="2005-01-01" fin="2005-12-31"/>
          <VALUE valeur="3695" deb="2006-01-01" fin="2006-12-31"/>
          <VALUE valeur="3743" deb="2007-01-01" fin="2013-12-31"/>
        </CODE>
        <CODE description="Seuil deuxième tranche" code="seuil2" format="integer" type="monetary">
          <VALUE valeur="10623" deb="2001-01-01" fin="2001-12-31"/>
          <VALUE valeur="10882" deb="2002-01-01" fin="2002-12-31"/>
          <VALUE valeur="11239" deb="2003-01-01" fin="2003-12-31"/>
          <VALUE valeur="11689" deb="2004-01-01" fin="2004-12-31"/>
          <VALUE valeur="11899" deb="2005-01-01" fin="2005-12-31"/>
          <VALUE valeur="12315" deb="2006-01-01" fin="2006-12-31"/>
          <VALUE valeur="12475" deb="2007-01-01" fin="2013-12-31"/>
        </CODE>
        <CODE description="Seuil troisième tranche" code="seuil3" format="integer" type="monetary">
          <VALUE valeur="14872" deb="2001-01-01" fin="2001-12-31"/>
          <VALUE valeur="15235" deb="2002-01-01" fin="2002-12-31"/>
          <VALUE valeur="15735" deb="2003-01-01" fin="2003-12-31"/>
          <VALUE valeur="16364" deb="2004-01-01" fin="2004-12-31"/>
          <VALUE valeur="16659" deb="2005-01-01" fin="2005-12-31"/>
          <VALUE valeur="17227" deb="2006-01-01" fin="2006-12-31"/>
          <VALUE valeur="17451" deb="2007-01-01" fin="2013-12-31"/>
        </CODE>
        <CODE description="Seuil quatrième tranche" code="seuil4" format="integer" type="monetary">
          <VALUE valeur="21246" deb="2001-01-01" fin="2001-12-31"/>
          <VALUE valeur="21764" deb="2002-01-01" fin="2002-12-31"/>
          <VALUE valeur="22478" deb="2003-01-01" fin="2003-12-31"/>
          <VALUE valeur="23377" deb="2004-01-01" fin="2004-12-31"/>
          <VALUE valeur="23798" deb="2005-01-01" fin="2005-12-31"/>
          <VALUE valeur="24630" deb="2006-01-01" fin="2006-12-31"/>
          <VALUE valeur="24950" deb="2007-01-01" fin="2013-12-31"/>
        </CODE>
        <CODE description="Point de sortie pour les couples monoactifs" code="seuil5" format="integer" type="monetary">
          <VALUE valeur="22654" deb="2001-01-01" fin="2001-12-31"/>
          <VALUE valeur="23207" deb="2002-01-01" fin="2002-12-31"/>
          <VALUE valeur="23968" deb="2003-01-01" fin="2003-12-31"/>
          <VALUE valeur="24927" deb="2004-01-01" fin="2004-12-31"/>
          <VALUE valeur="25376" deb="2005-01-01" fin="2005-12-31"/>
          <VALUE valeur="26231" deb="2006-01-01" fin="2006-12-31"/>
          <VALUE valeur="26572" deb="2007-01-01" fin="2013-12-31"/>
        </CODE>
        <CODE description="Taux première tranche" code="taux1" format="percent">
          <VALUE valeur="0.044" deb="2001-01-01" fin="2002-12-31"/>
          <VALUE valeur="0.046" deb="2003-01-01" fin="2004-12-31"/>
          <VALUE valeur="0.068" deb="2005-01-01" fin="2005-12-31"/>
          <VALUE valeur="0.077" deb="2006-01-01" fin="2013-12-31"/>
        </CODE>
        <CODE description="Taux deuxième tranche" code="taux2" format="percent">
          <VALUE valeur="0.11" deb="2001-01-01" fin="2002-12-31"/>
          <VALUE valeur="0.115" deb="2003-01-01" fin="2004-12-31"/>
          <VALUE valeur="0.17" deb="2005-01-01" fin="2005-12-31"/>
          <VALUE valeur="0.193" deb="2006-01-01" fin="2013-12-31"/>
        </CODE>
        <CODE description="Taux troisième tranche" code="taux3" format="percent">
          <VALUE valeur="0.055" deb="2000-01-01" fin="2005-12-31"/>
          <VALUE valeur="0.051" deb="2006-01-01" fin="2013-12-31"/>
        </CODE>
	    <CODE description="Abatement non salarié" code="abatns" format="percent">
	      <VALUE valeur="1.1111" deb="2002-01-01" fin="2013-12-31"/>
	    </CODE>
        <CODE description="Prime monoactivité" code="monact" format="integer" type="monetary">
          <VALUE valeur="78" deb="2001-01-01" fin="2001-12-31"/>
          <VALUE valeur="79" deb="2002-01-01" fin="2002-12-31"/>
          <VALUE valeur="80" deb="2003-01-01" fin="2003-12-31"/>
          <VALUE valeur="81" deb="2004-01-01" fin="2005-12-31"/>
          <VALUE valeur="82" deb="2006-01-01" fin="2006-12-31"/>
          <VALUE valeur="83" deb="2007-01-01" fin="2013-12-31"/>
        </CODE>
        <CODE description="Prime personne à charge" code="pac" format="integer" type="monetary">
          <VALUE valeur="31" deb="2001-01-01" fin="2001-12-31"/>
          <VALUE valeur="32" deb="2002-01-01" fin="2002-12-31"/>
          <VALUE valeur="33" deb="2003-01-01" fin="2003-12-31"/>
          <VALUE valeur="34" deb="2004-01-01" fin="2004-12-31"/>
          <VALUE valeur="35" deb="2005-01-01" fin="2005-12-31"/>
          <VALUE valeur="36" deb="2006-01-01" fin="2013-12-31"/>
        </CODE>
       	<CODE description="Prime 1er personne à charge, famille monoparentale" code="mono_pac" format="integer" type="monetary">
          <VALUE valeur="72" deb="2007-01-01" fin="2013-12-31"/>
        </CODE>
        <CODE description="Versement minimum" code="versmin" format="integer" type="monetary">
          <VALUE valeur="25" deb="2001-01-01" fin="2004-12-31"/>
          <VALUE valeur="30" deb="2005-01-01" fin="2013-12-31"/>
        </CODE>
      </NODE>
    </NODE>
    <NODE code="crl" description="Contribution sur les revenus locatifs">
      <CODE description="Taux" code="taux" format="percent">
    	<VALUE valeur="0.025" deb="2001-01-01" fin="2013-12-31"/> 
      </CODE>
      <CODE description="Seuil" code="seuil" format="integer" type="monetary">
    	<VALUE valeur="1830" deb="2001-01-01" fin="2013-12-31"/> 
      </CODE>
    </NODE>
    <BAREME description="Taxe exceptionnelle sur l'indemnité compensatrice des agents d'assurance" code="teicaa" type="monetary">
      <TRANCHE>
        <SEUIL>
          <VALUE valeur="0" deb="2001-01-01" fin="2012-12-31"/>
        </SEUIL>
        <TAUX>
          <VALUE valeur="0.0" deb="2001-01-01" fin="2012-12-31"/>
        </TAUX>
      </TRANCHE>
      <TRANCHE>
        <SEUIL>
          <VALUE valeur="23000" deb="2001-01-01" fin="2012-12-31"/>
        </SEUIL>
        <TAUX>
          <VALUE valeur="0.04" deb="2001-01-01" fin="2012-12-31"/>
        </TAUX>
      </TRANCHE>
      <TRANCHE>
        <SEUIL>
          <VALUE valeur="107000" deb="2001-01-01" fin="2012-12-31"/>
        </SEUIL>
        <TAUX>
          <VALUE valeur="0.026" deb="2001-01-01" fin="2012-12-31"/>
        </TAUX>
      </TRANCHE>
    </BAREME>
    <NODE code="plus_values" description="Impôt sur les plus values à taux forfaitaires">
      <CODE description="Plus value de cession (RPNS) 16%" code="pvce" format="percent">
	    <VALUE valeur="0.16" deb="2002-01-01" fin="2011-12-31"/>
	    <VALUE valeur="0.19" deb="2012-01-01" fin="2013-12-31"/> # TODO: Check 2013 
      </CODE>
      <CODE description="Capital risque (VL)" code="caprisque" format="percent">
        <VALUE valeur="0.16" deb="2002-01-01" fin="2007-12-31"/>
        <VALUE valeur="0.18" deb="2008-01-01" fin="2010-12-31"/>
        <VALUE valeur="0.19" deb="2011-01-01" fin="2011-12-31"/>
        <VALUE valeur="0.24" deb="2012-01-01" fin="2013-12-31"/> # TODO: Check 2013
      </CODE>
      <CODE description="Plus values de cession de valeurs mobilières" code="taux1" format="percent">
        <VALUE valeur="0.16" deb="2002-01-01" fin="2007-12-31"/>
        <VALUE valeur="0.18" deb="2008-01-01" fin="2010-12-31"/>
        <VALUE valeur="0.19" deb="2011-01-01" fin="2011-12-31"/>
        <VALUE valeur="0.24" deb="2012-01-01" fin="2013-12-31"/> # TODO: à partir de 2013: imposition au barême progressif de l'ir avec abattement de  20 % (détention 2 à 4 ans), 30 % (4-6 ans), 40% (au-delà)
       </CODE>
      <CODE description="Clôture PEA avant 2 ans (3VM)" code="pea" format="percent">
        <VALUE valeur="0.225" deb="1991-01-01" fin="2013-12-31"/>
      </CODE>
      <CODE description="Actions gratuites 18%" code="taux2" format="percent">
        <VALUE valeur="0.18" deb="2009-01-01" fin="2013-12-31"/>
      </CODE>
      <CODE description="Actions gratuites 30%" code="taux3" format="percent">
        <VALUE valeur="0.30" deb="1995-01-01" fin="2013-12-31"/>
      </CODE>
      <CODE description="Actions gratuites 40%" code="taux4" format="percent">
        <VALUE valeur="0.40" deb="2000-01-01" fin="2009-12-31"/>
        <VALUE valeur="0.41" deb="2010-01-01" fin="2013-12-31"/>
      </CODE>
    </NODE>
    <NODE code="autre" description="Variables pour scénario de réforme">
      <CODE description="Indicatrice pour rattachement d'enfant majeur" code="D_enfJ" format="bool">
        <VALUE valeur="1" deb="2001-01-01" fin="2013-12-31"/>
      </CODE>
      <CODE description="Allocations familiales imposables" code="alloc_imp" format="bool">
        <VALUE valeur="0" deb="2002-01-01" fin="2013-12-31"/>
      </CODE>
      <CODE description="Exonération des heures supplémentaires" code="hsup_exo" format="bool">
        <VALUE valeur="0" deb="2002-01-01" fin="2006-12-31"/>
        <VALUE valeur="1" deb="2007-01-01" fin="2011-12-31"/>
        <VALUE valeur="0" deb="2012-01-01" fin="2013-12-31"/>
      </CODE>
      <CODE description="Indicatrice pour imposition des revenus du capital au barème" code="finpfl" format="bool">
        <VALUE valeur="0" deb="2001-01-01" fin="2013-12-31"/>
      </CODE>
      <NODE code="charge_loyer" description="Charge de loyer">
          <CODE description="Activation de la charge" code="active" format="bool">
          <VALUE valeur="0" deb="2002-01-01" fin="2013-12-31"/>
        </CODE>
        <CODE description="Plafond mensuel" code="plaf" format="integer" type="monetary">
          <VALUE valeur="1000" deb="2002-01-01" fin="2013-12-31"/>
        </CODE>
        <CODE description="Ajuster le plafond au nombre de part" code="plaf_nbp" format="bool">
          <VALUE valeur="0" deb="2002-01-01" fin="2013-12-31"/>
        </CODE>
      </NODE>
    </NODE>
    <BAREME description="Contribution exceptionnelle sur les hauts revenus" code="cehr" type="monetary">
      <TRANCHE code="tranche0">
        <SEUIL>
          <VALUE valeur="0" deb="2011-01-01" fin="2013-12-31"/>
        </SEUIL>
        <TAUX>
          <VALUE valeur="0.0" deb="2011-01-01" fin="2013-12-31"/>
        </TAUX>
      </TRANCHE>
      <TRANCHE code="tranche1">
        <SEUIL>
          <VALUE valeur="250000" deb="2011-01-01" fin="2013-12-31"/>
        </SEUIL>
        <TAUX>
          <VALUE valeur="0.03" deb="2011-01-01" fin="2013-12-31"/>
        </TAUX>
      </TRANCHE>
      <TRANCHE code="tranche2">
        <SEUIL>
          <VALUE valeur="500000" deb="2011-01-01" fin="2013-12-31"/>
        </SEUIL>
        <TAUX>
          <VALUE valeur="0.04" deb="2011-01-01" fin="2013-12-31"/>
        </TAUX>
      </TRANCHE>
    </BAREME>
    <BAREME description="Contribution exceptionnelle de solidarité sur les très hauts revenus d'activité" code="cesthra" type="monetary">
      <TRANCHE code="tranche0">
        <SEUIL>
          <VALUE valeur="0" deb="2012-01-01" fin="2013-12-31"/>
        </SEUIL>
        <TAUX>
          <VALUE valeur="0.0" deb="2012-01-01" fin="2013-12-31"/>
        </TAUX>
      </TRANCHE>
      <TRANCHE code="tranche1">
        <SEUIL>
          <VALUE valeur="1000000" deb="2012-01-01" fin="2013-12-31"/>
        </SEUIL>
        <TAUX>
          <VALUE valeur="75.0" deb="2012-01-01" fin="2013-12-31"/>
        </TAUX>
      </TRANCHE>
    </BAREME>  
    <NODE code="pv_immo" description="Plus-values immobilières">
      <CODE description="Nombre d'années pleines de détentions minimale (1er seuil)" code="ann_det1" format="integer">
        <VALUE valeur="5" deb="2011-01-01" fin="2012-01-31"/>
      </CODE>
      <CODE description="Pas annuel du taux (après seuil 1)" code="taux1" format="percent">
        <VALUE valeur=".1" deb="2011-01-01" fin="2012-01-31"/>
        <VALUE valeur=".02" deb="2012-02-01" fin="2013-12-31"/>
      </CODE>
      <CODE description="Nombre d'années pleines de détentions 2e seuil" code="ann_det2" format="integer">
        <VALUE valeur="17" deb="2012-02-01" fin="2013-12-31"/>
      </CODE>
      <CODE description="Pas annuel du taux (après seuil 2)" code="taux2" format="percent">
        <VALUE valeur=".04" deb="2012-02-01" fin="2013-12-31"/>
      </CODE>
      <CODE description="Nombre d'années pleines de détentions 3e seuil" code="ann_det3" format="integer">
        <VALUE valeur="24" deb="2012-02-01" fin="2013-12-31"/>
      </CODE>
      <CODE description="Pas annuel du taux (après seuil 3)" code="taux3" format="percent">
        <VALUE valeur=".08" deb="2012-02-01" fin="2013-12-31"/>
      </CODE>
      <CODE description="Taux d'imposition" code="taux" format="percent">
        <VALUE valeur=".19" deb="2012-01-01" fin="2013-12-31"/>
        <VALUE valeur=".17" deb="2011-01-01" fin="2011-12-31"/>
        <VALUE valeur=".16" deb="2005-01-01" fin="2010-12-31"/>
      </CODE>
    </NODE>
  </NODE>
  <NODE description="Traitement des fonctionnaires" code="fonc">
    <CODE description="Indice 100 majoré" code="IM_100" format="float">
      <VALUE valeur="5556.35" deb="2010-07-01" fin="2014-12-31"/>
    </CODE>
    <CODE description="Indice de traitement minimum" code="IM_min" format="integer">
      <VALUE valeur="308" deb="2012-07-01" fin="2012-12-31"/>
      <VALUE valeur="309" deb="2013-01-01" fin="2014-12-31"/>
    </CODE>
    <NODE description="Indemnité de résidence " code="indem_resid" >
	  <NODE description="Indemnité de résidence : taux " code="taux"> 
	    <CODE description="Indemnité de résidence zone 1 : taux " code="zone1" format="percent">
	      <VALUE valeur="0.03" deb="1999-07-01" fin="2014-12-31"/>
	  	</CODE>
	  	<CODE description="Indemnité de résidence zone 2 : taux " code="zone2" format="percent">
	      <VALUE valeur="0.01" deb="1999-07-01" fin="2014-12-31"/>
	  	</CODE>
	  	<CODE description="Indemnité de résidence zone 3 : taux " code="zone3" format="percent">
	      <VALUE valeur="0.00" deb="1999-07-01" fin="2014-12-31"/>
	  	</CODE>
	 </NODE>
	 <CODE description="Indemnité de résidence : plancher (en indice majoré)" code="min" format="integer">
<<<<<<< HEAD
	 	<VALUE valeur="313" deb="2011-01-01" fin="2014-12-31"/>
	 	<VALUE valeur="0" deb="2001-01-01" fin="2010-12-31"/> TODO: complete
=======
	 	<VALUE valeur="294" deb="1999-06-13" fin="1999-11-13"/>
	 	<VALUE valeur="295" deb="1999-11-14" fin="2001-04-30"/>
	 	<VALUE valeur="297" deb="2001-05-01" fin="2006-10-31"/>
	 	<VALUE valeur="298" deb="2006-11-01" fin="2010-12-31"/>
	 	<VALUE valeur="299" deb="2011-01-01" fin="2011-12-31"/>
	 	<VALUE valeur="306" deb="2012-01-01" fin="2012-07-06"/>
	 	<VALUE valeur="312" deb="2012-07-07" fin="2012-12-31"/>
	 	<VALUE valeur="313" deb="2013-01-01" fin="2014-12-31"/> # TODO: check in july 2014 for "fin"
>>>>>>> 2bbbdb14
	 </CODE>
    </NODE>
    <NODE description="Supplément familial de traitement" code="supp_fam" >  
	  <CODE description="Indice majoré plancher" code="IM_min" format="integer">
	  	<VALUE valeur="447" deb="1999-06-13" fin="1999-11-13"/>
	  	<VALUE valeur="448" deb="1999-11-14" fin="2006-10-31"/>
        <VALUE valeur="449" deb="2006-11-01" fin="2014-12-31"/># TODO: check in july 2014 for "fin"
  	  </CODE>
      <CODE description="Indice majoré plafond" code="IM_max" format="integer">
      	<VALUE valeur="716" deb="1999-06-13" fin="2006-10-31"/>
        <VALUE valeur="717" deb="2006-11-01" fin="2014-12-31"/># TODO: check in july 2014 for "fin"
  	  </CODE>
  	  <NODE description="Part fixe" code="fixe">
	    <CODE description="1er enfant" code="enf1" format="float">
<<<<<<< HEAD
	      <VALUE valeur="2.29" deb="2002-01-01" fin="2014-12-31"/>
	  	</CODE>
	  	<CODE description="2 enfants" code="enf2" format="float">
	      <VALUE valeur="10.67" deb="2002-01-01" fin="2014-12-31"/>
	  	</CODE>
	  	<CODE description="Enfant supplémentaire " code="enfsupp" format="float">
	      <VALUE valeur="4.57" deb="2002-01-01" fin="2014-12-31"/>
=======
	      <VALUE valeur="2.29" deb="1999-07-01" fin="2014-12-31"/>
	  	</CODE>
	  	<CODE description="2 enfants" code="enf2" format="float">
	      <VALUE valeur="10.67" deb="1999-07-01" fin="2014-12-31"/>
	  	</CODE>
	  	<CODE description="Enfant supplémentaire " code="enfsupp" format="float">
	      <VALUE valeur="4.57" deb="1999-07-01" fin="2014-12-31"/>
>>>>>>> 2bbbdb14
	  	</CODE>
	  </NODE>
	  <NODE description="Part proportionnelle au traitement" code="prop">
	    <CODE description="Pour 2 enfants" code="enf2" format="percent">
<<<<<<< HEAD
	      <VALUE valeur="0.03" deb="1985-11-01" fin="2014-12-31"/>
	  	</CODE>
	  	<CODE description="Pour 3 enfants" code="enf3" format="percent">
	      <VALUE valeur="0.08" deb="1985-11-01" fin="2014-12-31"/>
	  	</CODE>
	  	<CODE description="Par nfant supplémentaire " code="enfsupp" format="percent">
	      <VALUE valeur="0.06" deb="1985-11-01" fin="2014-12-31"/>
=======
	      <VALUE valeur="0.03" deb="1999-07-01" fin="2014-12-31"/>
	  	</CODE>
	  	<CODE description="Pour 3 enfants" code="enf3" format="percent">
	      <VALUE valeur="0.08" deb="1999-07-01" fin="2014-12-31"/>
	  	</CODE>
	  	<CODE description="Par nfant supplémentaire " code="enfsupp" format="percent">
	      <VALUE valeur="0.06" deb="1999-07-01" fin="2014-12-31"/>
>>>>>>> 2bbbdb14
	  	</CODE>
	  </NODE>
    </NODE>
  </NODE>
  <NODE description="Prestations familiales" code="fam">
    <NODE description="Allocations familiales" code="af">
      <CODE description="Base mensuelle des allocations familiales" code="bmaf" format="float" type="monetary">
        <VALUE valeur="334.84" deb="2001-01-01" fin="2001-12-31"/>
        <VALUE valeur="341.87" deb="2002-01-01" fin="2002-12-31"/>
        <VALUE valeur="347.68" deb="2003-01-01" fin="2003-12-31"/>
        <VALUE valeur="353.59" deb="2004-01-01" fin="2004-12-31"/>
        <VALUE valeur="361.37" deb="2005-01-01" fin="2005-12-31"/>
        <VALUE valeur="367.87" deb="2006-01-01" fin="2006-12-31"/>
        <VALUE valeur="374.12" deb="2007-01-01" fin="2007-12-31"/>
        <VALUE valeur="377.86" deb="2008-01-01" fin="2008-12-31"/>
        <VALUE valeur="389.20" deb="2009-01-01" fin="2009-12-31"/>
        <VALUE valeur="389.20" deb="2010-01-01" fin="2010-12-31"/>
        <VALUE valeur="395.04" deb="2011-01-01" fin="2012-03-31"/>
        <VALUE valeur="399" deb="2012-04-01" fin="2013-03-31"/>
        <VALUE valeur="403.79" deb="2013-04-01" fin="2014-03-31"/>
      </CODE>
      <CODE description="Bmaf de l'année n-2" code="bmaf_n_2" format="float" type="monetary">
        <VALUE valeur="327.27" deb="2001-01-01" fin="2001-12-31"/>
        <VALUE valeur="328.91" deb="2002-01-01" fin="2002-12-31"/>
        <VALUE valeur="334.84" deb="2003-01-01" fin="2003-12-31"/>
        <VALUE valeur="341.87" deb="2004-01-01" fin="2004-12-31"/>
        <VALUE valeur="347.68" deb="2005-01-01" fin="2005-12-31"/>
        <VALUE valeur="353.59" deb="2006-01-01" fin="2006-12-31"/>
        <VALUE valeur="361.37" deb="2007-01-01" fin="2007-12-31"/>
        <VALUE valeur="367.87" deb="2008-01-01" fin="2008-12-31"/>
        <VALUE valeur="374.12" deb="2009-01-01" fin="2009-12-31"/>
        <VALUE valeur="377.86" deb="2010-01-01" fin="2010-12-31"/>
        <VALUE valeur="389.20" deb="2011-01-01" fin="2011-12-31"/>
        <VALUE valeur="389.20" deb="2012-01-01" fin="2012-12-31"/>
        <VALUE valeur="395.04" deb="2013-01-01" fin="2013-12-31"/>
        <VALUE valeur="399.00" deb="2014-01-01" fin="2015-03-31"/>
      </CODE>
      <CODE description="Taux de crds" code="crds" format="percent">
        <VALUE valeur="0.005" deb="1996-01-01" fin="2013-12-31"/>
      </CODE>
      <CODE description="Âge mininimal pour toucher les AF" code="age1" format="integer" type="age">
        <VALUE valeur="0" deb="2002-01-01" fin="2014-03-31"/>
      </CODE>
      <CODE description="Âge maximal pour toucher les AF (hors forfait)" code="age2" format="integer" type="age">
        <VALUE valeur="19" deb="2002-01-01" fin="2014-03-31"/>
      </CODE>
      <CODE description="Âge maximal pour toucher les AF (forfait datant de 2003-07-01 inclus )" code="age3" format="integer" type="age">
            <VALUE valeur="20" deb="2003-07-01" fin="2014-03-31"/>
      </CODE>
      <CODE description="Seuil de revenu pour être considéré comme enfant à charge (en smic)" code="seuil_rev_taux" format="percent">
        <VALUE valeur=".55" deb="2001-07-01" fin="2014-03-31"/>
      </CODE>
      <NODE description="Taux (% de la BMAF)" code="taux">
        <CODE description="Premier enfant à charge" code="enf1" format="percent">
              <VALUE valeur="0" deb="2002-01-01" fin="2014-03-31"/>
        </CODE>
        <CODE description="Deuxième enfant à charge" code="enf2" format="percent">
              <VALUE valeur="0.32" deb="2002-01-01" fin="2014-03-31"/>
        </CODE>
        <CODE description="Troisième enfant à charge et suivants" code="enf3" format="percent">
              <VALUE valeur="0.41" deb="2002-01-01" fin="2014-03-31"/>
        </CODE>
        <CODE description="Allocation forfaitaire par enfant de 20 ans" code="forfait" format="percent">
          <VALUE valeur="0" deb="2000-01-01" fin="2003-06-30"/>
          <VALUE valeur="0.20234" deb="2003-07-01" fin="2014-03-31"/>
        </CODE>
      </NODE>
      <NODE code="maj_age" description="Majorations pour âge">
        <CODE description="1ère majoration pour âge" code="taux1" format="percent">
          <VALUE valeur="0.09" deb="2002-01-01" fin="2008-04-30"/>
          <VALUE valeur="0.00" deb="2008-05-01" fin="2014-03-31"/>
        </CODE>
        <CODE description="2ème majoration pour âge (14 ans pour les enfants né après le 30/04/97)" code="taux2" format="percent">
           <VALUE valeur="0.16" deb="2002-01-01" fin="2014-03-31"/>
        </CODE>
        <CODE description="Âge de début de la 1ere majoration" code="age1" format="integer" type="age">
            <VALUE valeur="11" deb="2002-01-01" fin="2014-03-31"/>
        </CODE>
        <CODE description="Âge de début de la 2ème majoration" code="age2" format="integer" type="age">
          <VALUE valeur="16" deb="2002-01-01" fin="2008-04-30"/>
          <VALUE valeur="14" deb="2008-05-01" fin="2014-03-31"/>
        </CODE>
      </NODE>
    </NODE>
    <NODE description="Complément familial" code="cf">
      <CODE description="Âge limite inférieur" code="age1" format="integer" type="age">
        <VALUE valeur="3" deb="1986-01-01" fin="2014-03-31"/>
      </CODE>
      <CODE description="Âge limite supérieur" code="age2" format="integer" type="age">
        <VALUE valeur="17" deb="1986-01-01" fin="1996-12-31"/>
        <VALUE valeur="18" deb="1997-01-01" fin="1997-12-31"/>
        <VALUE valeur="21" deb="1998-01-01" fin="2014-03-31"/>
      </CODE>
      <CODE description="Plafond de ressources" code="plaf" format="integer" type="monetary">
        <VALUE valeur="13421" deb="2000-07-01" fin="2001-06-30"/>
        <VALUE valeur="13636" deb="2001-07-01" fin="2002-06-30"/>
        <VALUE valeur="13854" deb="2002-07-01" fin="2003-06-30"/>
        <VALUE valeur="14090" deb="2003-07-01" fin="2004-06-30"/>
        <VALUE valeur="14358" deb="2004-07-01" fin="2005-06-30"/>
        <VALUE valeur="14818" deb="2005-07-01" fin="2006-06-30"/>
        <VALUE valeur="14850" deb="2006-07-01" fin="2007-06-30"/>
        <VALUE valeur="18878" deb="2007-07-01" fin="2008-06-30"/>
        <VALUE valeur="19161" deb="2008-07-01" fin="2009-12-31"/>
        <VALUE valeur="19698" deb="2010-01-01" fin="2010-12-31"/>
        <VALUE valeur="19718" deb="2011-01-01" fin="2011-12-31"/>
        <VALUE valeur="19916" deb="2012-01-01" fin="2012-12-31"/>
        <VALUE valeur="20333" deb="2013-01-01" fin="2013-12-31"/>
        <VALUE valeur="20719" deb="2014-01-01" fin="2014-12-31"/>
      </CODE>
      <CODE description="Majoration du plafond pour biactifs ou isolé" code="plaf_maj" format="integer" type="monetary">
        <VALUE valeur="5394" deb="2000-07-01" fin="2001-06-30"/>
        <VALUE valeur="5481" deb="2001-07-01" fin="2002-06-30"/>
        <VALUE valeur="5568" deb="2002-07-01" fin="2003-06-30"/>
        <VALUE valeur="4663" deb="2003-07-01" fin="2004-06-30"/>
        <VALUE valeur="5771" deb="2004-07-01" fin="2005-06-30"/>
        <VALUE valeur="5599" deb="2005-07-01" fin="2006-06-30"/>
        <VALUE valeur="5969" deb="2006-07-01" fin="2007-06-30"/>
        <VALUE valeur="7588" deb="2007-07-01" fin="2008-06-30"/>
        <VALUE valeur="7702" deb="2008-07-01" fin="2009-12-31"/>
        <VALUE valeur="7918" deb="2010-01-01" fin="2010-12-31"/>
        <VALUE valeur="7926" deb="2011-01-01" fin="2011-12-31"/>
        <VALUE valeur="8005" deb="2012-01-01" fin="2012-12-31"/>
        <VALUE valeur="8173" deb="2013-01-01" fin="2013-12-31"/>
        <VALUE valeur="8328" deb="2014-01-01" fin="2014-12-31"/>
      </CODE>
      <CODE description="Majoration du plafond pour les 2 premiers enfants" code="plaf_tx1" format="percent">
        <VALUE valeur="0.25" deb="2002-01-01" fin="2014-12-31"/>
      </CODE>
      <CODE description="Majoration du plafond à partir du 3ème enfant" code="plaf_tx2" format="percent">
        <VALUE valeur="0.3" deb="2002-01-01" fin="2014-12-31"/>
      </CODE>
      <CODE description="Taux du complément familial" code="tx" format="percent">
        <VALUE valeur="0.4165" deb="2002-01-01" fin="2014-12-31"/>
      </CODE>
    </NODE>

    <NODE description="Allocation de rentrée scolaire" code="ars">
      <CODE description="Âge d'entrée à l'école primaire" code="agep" format="integer" type="age">
        <VALUE valeur="6" deb="2002-01-01" fin="2014-03-31"/>
      </CODE>
      <CODE description="Âge d'entrée au collège" code="agec" format="integer" type="age">
        <VALUE valeur="11" deb="2002-01-01" fin="2014-03-31"/>
      </CODE>
      <CODE description="Âge d'entrée au lycée" code="agel" format="integer" type="age">
        <VALUE valeur="15" deb="2002-01-01" fin="2014-03-31"/>
      </CODE>
      <CODE description="Âge de sortie du lycée" code="ages" format="integer" type="age">
        <VALUE valeur="18" deb="2002-01-01" fin="2014-03-31"/>
      </CODE>
      <CODE description="Plafond de ressources" code="plaf" format="integer" type="monetary">
        <VALUE valeur="12027" deb="2000-07-01" fin="2001-06-30"/>
        <VALUE valeur="12219" deb="2001-07-01" fin="2002-06-30"/>
        <VALUE valeur="12415" deb="2002-07-01" fin="2003-06-30"/>
        <VALUE valeur="12626" deb="2003-07-01" fin="2004-06-30"/>
        <VALUE valeur="12866" deb="2004-07-01" fin="2005-06-30"/>
        <VALUE valeur="13307" deb="2005-07-01" fin="2006-06-30"/>
        <VALUE valeur="16916" deb="2006-07-01" fin="2008-12-31"/>
        <VALUE valeur="17170" deb="2009-01-01" fin="2009-12-31"/>
        <VALUE valeur="17651" deb="2010-01-01" fin="2010-12-31"/>
        <VALUE valeur="17669" deb="2011-01-01" fin="2011-12-31"/>
        <VALUE valeur="17846" deb="2012-01-01" fin="2012-12-31"/>
        <VALUE valeur="18221" deb="2013-01-01" fin="2013-12-31"/>
        <VALUE valeur="18567" deb="2014-01-01" fin="2014-03-31"/>
      </CODE>
      <CODE description="Majoration du plafond de ressources par enfant à charge" code="plaf_enf_supp" format="percent">
        <VALUE valeur="0.3" deb="2002-01-01" fin="2014-03-31"/>
      </CODE>
      <CODE description="Taux pour les écoliers (en % de bmaf)" code="tx0610" format="percent">
        <VALUE valeur="0.7322" deb="2002-01-01" fin="2007-12-31"/>
        <VALUE valeur="0.725" deb="2008-01-01" fin="2012-09-02"/>
        <VALUE valeur="0.8972" deb="2012-09-03" fin="2014-03-31"/>
      </CODE>
      <CODE description="Montant pour les écoliers" code="enf0610" format="float" type="monetary">
        <VALUE valeur="284.37" deb="2011-01-01" fin="2011-12-31"/>
        <VALUE valeur="356.20" deb="2012-01-01" fin="2012-12-31"/>
        <VALUE valeur="360.47" deb="2013-01-01" fin="2013-12-31"/>
      </CODE>
      <CODE description="Taux pour les collégiens (en % de bmaf)" code="tx1114" format="percent">
        <VALUE valeur="0.7322" deb="2002-01-01" fin="2007-12-31"/>
        <VALUE valeur="0.7649" deb="2008-01-01" fin="2012-09-02"/>
        <VALUE valeur="0.9467" deb="2012-09-01" fin="2014-03-31"/>
      </CODE>
      <CODE description="Montant pour les collégiens" code="enf1114" format="float" type="monetary">
      	<VALUE valeur="300.66" deb="2011-01-01" fin="2011-12-31"/>
        <VALUE valeur="375.85" deb="2012-01-01" fin="2012-12-31"/>
        <VALUE valeur="380.36" deb="2013-01-01" fin="2013-12-31"/>
      </CODE>
      <CODE description="Taux pour les lycéens (en % de bmaf)" code="tx1518" format="percent">
        <VALUE valeur="0.7322" deb="2002-01-01" fin="2007-12-31"/>
        <VALUE valeur="0.7915" deb="2008-01-01" fin="2012-09-02"/>
        <VALUE valeur="0.9795" deb="2012-09-03" fin="2014-03-31"/>
      </CODE>
      <CODE description="Montant pour les lycéens" code="enf1518"  format="float" type="monetary">
        <VALUE valeur="311.11" deb="2011-01-01" fin="2011-12-31"/>
        <VALUE valeur="388.87" deb="2012-01-01" fin="2012-12-31"/>
        <VALUE valeur="393.54" deb="2013-01-01" fin="2013-12-31"/>
      </CODE>
      <CODE description="Seuil de non versement" code="seuil_nv" format="integer" type="monetary">
        <VALUE valeur="15" deb="2002-01-01" fin="2013-12-31"/>
      </CODE>
    </NODE>
    <NODE description="Allocation de soutien familial" code="asf">
      <CODE description="Orphelin de père ou de mère (un seul parent maquant) ou situation assimilée: beaux parents ou pension alimentaire non versée" code="taux1" format="percent">
    <VALUE valeur="0.225" deb="2002-01-01" fin="2013-12-31"/>
      </CODE>
      <CODE description="Orphelin (de père et de mère), ou situation assimilée" code="taux2" format="percent">
    <VALUE valeur="0.3" deb="2002-01-01" fin="2013-12-31"/>
      </CODE>
    </NODE>
    <NODE description="Allocation parentale d'éducation (APE)" code="ape">
      <CODE description="Limite d'âge (stricte) pour bénéficier de l'APE" code="age" format="integer" type="age">
        <VALUE valeur="3" deb="2000-01-01" fin="2006-06-30"/>
      </CODE>
      <CODE description="Cessation complète d'activité à plein temps (en % de la bmaf)" code="tx_inactif" format="percent">
        <VALUE valeur="1.4275" deb="1987-04-01" fin="2006-06-30"/>
      </CODE>
      <CODE description="Activité au plus égale au mi-temps de la durée légale du travail (en % de la bmaf)" code="tx_50" format="percent">
        <VALUE valeur=".9427" deb="2000-01-01" fin="2006-06-30"/>
      </CODE>
      <CODE description="Activité entre 50% et 80% de la durée légale du travail (en % de la bmaf)" code="tx_80" format="percent">
        <VALUE valeur=".7129" deb="2000-01-01" fin="2006-06-30"/>
      </CODE>
    </NODE>
    <NODE description="Allocation pour jeune enfant (APJE)" code="apje">
      <CODE description="Âge limite inférieur" code="age">
        <VALUE valeur="3" deb="2000-01-01" fin="2006-06-30" format="integer" type="age"/>
      </CODE>
      <CODE description="Plafond de ressources" code="plaf" format="integer" type="monetary">
        <VALUE valeur="13421" deb="2000-07-01" fin="2001-06-30"/>
        <VALUE valeur="13636" deb="2001-07-01" fin="2002-06-30"/>
        <VALUE valeur="13854" deb="2002-07-01" fin="2003-06-30"/>
        <VALUE valeur="14090" deb="2003-07-01" fin="2004-06-30"/>
        <VALUE valeur="14358" deb="2004-07-01" fin="2005-06-30"/>
        <VALUE valeur="14818" deb="2005-07-01" fin="2006-06-30"/>
      </CODE>
      <CODE description="Majoration du plafond pour biactifs ou isolé" code="plaf_maj" format="integer" type="monetary">
        <VALUE valeur="5394" deb="2000-07-01" fin="2001-06-30"/>
        <VALUE valeur="5481" deb="2001-07-01" fin="2002-06-30"/>
        <VALUE valeur="5568" deb="2002-07-01" fin="2003-06-30"/>
        <VALUE valeur="4663" deb="2003-07-01" fin="2004-06-30"/>
        <VALUE valeur="5771" deb="2004-07-01" fin="2005-06-30"/>
        <VALUE valeur="5599" deb="2005-07-01" fin="2006-06-30"/>
      </CODE>
      <CODE description="Majoration du plafond pour les 2 premiers enfants" code="plaf_tx1" format="percent">
        <VALUE valeur="0.25" deb="2000-07-01" fin="2006-06-30"/>
      </CODE>
      <CODE description="Majoration du plafond à partir du 3ème enfant" code="plaf_tx2" format="percent">
        <VALUE valeur="0.3" deb="2000-07-01" fin="2006-06-30"/>
      </CODE>
      <CODE description="Taux de l'APJE" code="taux" format="percent">
        <VALUE valeur="0.4595" deb="2000-01-01" fin="2006-06-30"/>
      </CODE>
    </NODE>
    <NODE description="Allocation de garde d'enfant à domicile (AGED)" code="aged">
      <CODE description="Première limite d'âge (stricte) pour bénéficier de l'AGED" code="age1" format="integer" type="age">
        <VALUE valeur="3" deb="2001-01-01" fin="2006-12-31"/>
      </CODE>
      <CODE description="Taux de remboursement des cotisations (sans condition de ressources)" code="remb_taux1" format="percent">
        <VALUE valeur=".5" deb="2000-01-01" fin="2006-12-31"/>
      </CODE>
      <CODE description="Plafond des remboursements trimestriels (sans conditions de resources)" code="remb_plaf1" format="percent">
        <VALUE valeur="6666" deb="2001-07-01" fin="2001-12-31"/>
        <VALUE valeur="1016.23" deb="2002-01-01" fin="2002-06-30"/>
        <VALUE valeur="1032" deb="2002-07-01" fin="2003-06-30"/>
        <VALUE valeur="1050" deb="2003-07-01" fin="2004-06-30"/>
      </CODE>
      <CODE description="Plafond des revenus nets catégoriels annuels" code="revenus_plaf" format="percent">
        <VALUE valeur="224317" deb="2001-07-01" fin="2001-12-31"/>
        <VALUE valeur="34196.91" deb="2002-01-01" fin="2002-06-30"/>
        <VALUE valeur="34744" deb="2002-07-01" fin="2003-06-30"/>
        <VALUE valeur="35335" deb="2003-07-01" fin="2004-06-30"/>
      </CODE>
      <CODE description="Taux de remboursement des cotisations (sous condition de ressources)" code="remb_taux2" format="percent">
        <VALUE valeur=".75" deb="2000-01-01" fin="2006-12-31"/>
      </CODE>
      <CODE description="Plafond des remboursements trimestriels (sous conditions de resources)" code="remb_plaf2" format="percent">
        <VALUE valeur="9997" deb="2001-07-01" fin="2001-12-31"/>
        <VALUE valeur="1524.03" deb="2002-01-01" fin="2002-06-30"/>
        <VALUE valeur="1548" deb="2002-07-01" fin="2003-06-30"/>
        <VALUE valeur="1574" deb="2003-07-01" fin="2004-06-30"/>
      </CODE>
      <CODE description="Seconde limite d'âge (stricte) pour bénéficier de l'AGED " code="age2" format="integer" type="age">
        <VALUE valeur="6" deb="2001-01-01" fin="2006-12-31"/>
       </CODE>
       <CODE description="Taux de remboursements des cotisations (entre les deux limites d'âge ou APE taux partiel)" code="remb_taux3" format="percent">
         <VALUE valeur=".5" deb="2003-07-01" fin="2006-12-31"/>
       </CODE>
       <CODE description="Plafond des remboursements trimestriels (entre les deux limites d'âge ou APE taux partiel)" code="remb_plaf3" format="float" type="monetary">
        <VALUE valeur="3331" deb="2001-07-01" fin="2001-12-31"/>
        <VALUE valeur="507.81" deb="2002-01-01" fin="2002-06-30"/>
        <VALUE valeur="516" deb="2002-07-01" fin="2003-06-30"/>
        <VALUE valeur="525" deb="2003-07-01" fin="2004-06-30"/>
       </CODE>
     </NODE>
     <NODE description="Aide à la famille pour l'emploi d'une assistante maternelle agréée" code="afeama">
       <CODE description="Limite d'âge (stricte) pour bénéficier de l'AFEAMA" code="age1" format="integer" type="age">
         <VALUE valeur="6" deb="2000-01-01" fin="2006-12-31"/>
       </CODE>
       <CODE description="Montant minimal (en pourcentage de la BMAF)" code="taux_mini" format="percent">
         <VALUE valeur=".1924" deb="2000-01-01" fin="2006-12-31"/>
       </CODE>
       <CODE description="Montant median (en pourcentage de la BMAF)" code="taux_med" format="percent">
         <VALUE valeur=".2322" deb="2000-01-01" fin="2006-12-31"/>
       </CODE>
       <CODE description="Montant maximal (en pourcentage de la BMAF)" code="taux_maxi" format="percent">
         <VALUE valeur=".2937" deb="2000-01-01" fin="2006-12-31"/>
       </CODE>
       <CODE description="Premier plafond de ressources pour un enfant (en % du plafond ARS)" code="mult_seuil1" format="percent">
         <VALUE valeur=".8" deb="2000-01-01" fin="2006-12-31"/>
       </CODE>
       <CODE description="Second plafond de ressources pour un enfant" code="mult_seuil2" format="percent">
         <VALUE valeur="1.1" deb="2000-01-01" fin="2006-12-31"/>
       </CODE>
     </NODE>
     <NODE description="Prestation d'accueil du jeune enfant" code="paje">
       <NODE description="Allocation de base" code="base">
         <CODE description="Limite d'âge (stricte) pour bénéficier de la PAJE" code="age" format="integer" type="age">
             <VALUE valeur="3" deb="2004-01-01" fin="2014-12-31"/>
         </CODE>
         <CODE description="Plafond de ressources" code="plaf" format="integer" type="monetary">
           <VALUE valeur="19303" deb="2004-01-01" fin="2004-06-30"/>
           <VALUE valeur="19670" deb="2004-07-01" fin="2005-06-30"/>
           <VALUE valeur="20004" deb="2005-07-01" fin="2006-06-30"/>
           <VALUE valeur="20344" deb="2006-07-01" fin="2007-06-30"/>
           <VALUE valeur="25862" deb="2007-07-01" fin="2008-12-31"/>
           <VALUE valeur="26250" deb="2009-01-01" fin="2009-12-31"/>
           <VALUE valeur="26985" deb="2010-01-01" fin="2010-12-31"/>
           <VALUE valeur="27012" deb="2011-01-01" fin="2011-12-31"/>
           <VALUE valeur="27283" deb="2012-01-01" fin="2012-12-31"/>
           <VALUE valeur="27855" deb="2013-01-01" fin="2013-12-31"/>
           <VALUE valeur="28384" deb="2014-01-01" fin="2014-12-31"/>
         </CODE>
         <CODE description="Majoration pour biactifs et isolés" code="plaf_maj" format="integer" type="monetary">
           <VALUE valeur="7758" deb="2004-01-01" fin="2004-06-30"/>
           <VALUE valeur="7905" deb="2004-07-01" fin="2005-06-30"/>
           <VALUE valeur="8039" deb="2005-07-01" fin="2006-06-30"/>
           <VALUE valeur="8176" deb="2006-07-01" fin="2007-06-30"/>
           <VALUE valeur="10394" deb="2007-07-01" fin="2008-12-31"/>
           <VALUE valeur="10550" deb="2009-01-01" fin="2009-12-31"/>
           <VALUE valeur="10845" deb="2010-01-01" fin="2010-12-31"/>
           <VALUE valeur="10856" deb="2011-01-01" fin="2011-12-31"/>
           <VALUE valeur="10965" deb="2012-01-01" fin="2012-12-31"/>
           <VALUE valeur="11195" deb="2013-01-01" fin="2013-12-31"/>
           <VALUE valeur="11408" deb="2014-01-01" fin="2014-12-31"/>
          </CODE>
          <CODE description="Majoration du plafond pour les 2 premiers enfants" code="plaf_tx1" format="percent">
            <VALUE valeur="0.25" deb="2004-01-01" fin="2014-12-31"/>
          </CODE>
          <CODE description="Majoration du plafond à partir du 3ème enfant" code="plaf_tx2" format="percent">
              <VALUE valeur="0.3" deb="2004-01-01" fin="2014-12-31"/>
          </CODE>
          <CODE description="Allocation de base (en % de la bmaf)" code="taux" format="percent">
              <VALUE valeur="0.4595" deb="2004-01-01" fin="2014-12-31"/>
          </CODE>
        </NODE>
        <NODE description="Prime à la naissance" code="nais">
          <CODE description="Prime à la naissance et à l'adoption" code="prime_tx" format="percent">
              <VALUE valeur="2.2975" deb="2004-01-01" fin="2014-12-31"/>
          </CODE>
          <CODE description="facteur multitplicatif de la prime à l'adoption" code="adopt" format="percent">
              <VALUE valeur="2" deb="2004-01-01" fin="2014-12-31"/>
          </CODE>
      </NODE>
      <NODE description="Complément libre choix d'activité" code="clca">
        <CODE description="Limite d'âge (stricte)" code="age" format="integer" type="age">
            <VALUE valeur="3" deb="2004-01-01" fin="2013-12-31"/>
        </CODE>
        <CODE description="Taux pour les personnes inactives ne percevant pas l'allocation de base de la PAJE" code="sansab_tx_inactif" format="percent">
            <VALUE valeur="1.4257" deb="2004-01-01" fin="2014-12-31"/>
        </CODE>
        <CODE description="Taux pour les personnes inactives percevant l'allocation de base de la PAJE" code="avecab_tx_inactif">
            <VALUE valeur="0.9662" deb="2004-01-01" fin="2014-12-31"/>
        </CODE>
        <CODE description="Taux pour les personnes à temps partiel inf. à 50% ne percevant pas l'allocation de base de la PAJE" code="sansab_tx_partiel1">
            <VALUE valeur="1.0841" deb="2004-01-01" fin="2013-12-31"/>
        </CODE>
        <CODE description="Taux pour les personnes à temps partiel inf. à 50% percevant l'allocation de base de la PAJE" code="avecab_tx_partiel1">
            <VALUE valeur="0.6246" deb="2004-01-01" fin="2013-12-31"/>
        </CODE>
        <CODE description="Taux pour les personnes à temps partiel 50%-80% ne percevant pas l'allocation de base de la PAJE" code="sansab_tx_partiel2">
            <VALUE valeur="0.8198" deb="2004-01-01" fin="2013-12-31"/>
        </CODE>
        <CODE description="Taux pour les personnes à temps partiel 50pc-80pc percevant l'allocation de base de la PAJE" code="avecab_tx_partiel2">
          <VALUE valeur="0.3603" deb="2004-01-01" fin="2013-12-31"/>
        </CODE>
        <CODE description="Durée (en mois) de versement pour le premier enfant" code="duree1" format="integer" type="months">
            <VALUE valeur="6" deb="2004-01-01" fin="2013-12-31"/>
        </CODE>
      </NODE>
      <NODE description="Complément de libre choix du mode de garde" code="clmg">
        <CODE description="Limite d'âge (stricte) pour une prestation pleine" code="age1" format="integer" type="age">
            <VALUE valeur="3" deb="2004-01-01" fin="2013-12-31"/>
        </CODE>
        <CODE description="Limite d'âge (stricte) pour une prestation réduite" code="age2" format="integer" type="age">
          <VALUE valeur="6" deb="2004-01-01" fin="2013-12-31"/>
        </CODE>
        <CODE description="Premier plafond de ressources pour un enfant" code="seuil11" format="integer" type="monetary">
      <VALUE valeur="14349" deb="2004-01-01" fin="2004-06-30"/>
      <VALUE valeur="14622" deb="2004-07-01" fin="2005-06-30"/>
      <VALUE valeur="14870" deb="2005-07-01" fin="2006-06-30"/>
      <VALUE valeur="15123" deb="2006-07-01" fin="2007-06-30"/>
      <VALUE valeur="19255" deb="2007-07-01" fin="2008-12-31"/>
      <VALUE valeur="19513" deb="2009-01-01" fin="2009-12-31"/>
      <VALUE valeur="20059" deb="2010-01-01" fin="2010-12-31"/>
      <VALUE valeur="20079" deb="2011-01-01" fin="2011-12-31"/>
      <VALUE valeur="20281" deb="2012-01-01" fin="2012-12-31"/>
      <VALUE valeur="20706" deb="2013-01-01" fin="2013-12-31"/>
        </CODE>
        <CODE description="Premier plafond de ressources pour deux enfants" code="seuil12" format="integer" type="monetary">
      <VALUE valeur="16521" deb="2004-01-01" fin="2004-06-30"/>
      <VALUE valeur="16835" deb="2004-07-01" fin="2005-06-30"/>
      <VALUE valeur="17120" deb="2005-07-01" fin="2006-06-30"/>
      <VALUE valeur="17411" deb="2006-07-01" fin="2007-06-30"/>
      <VALUE valeur="22135" deb="2007-07-01" fin="2008-12-31"/>
      <VALUE valeur="22467" deb="2009-01-01" fin="2009-12-31"/>
      <VALUE valeur="23095" deb="2010-01-01" fin="2010-12-31"/>
      <VALUE valeur="23118" deb="2011-01-01" fin="2011-12-31"/>
      <VALUE valeur="23350" deb="2012-01-01" fin="2012-12-31"/>
      <VALUE valeur="23840" deb="2013-01-01" fin="2013-12-31"/>
        </CODE>
        <CODE description="Premier plafond de ressources: maj. enfant suppl." code="seuil1sup" format="integer" type="monetary">
      <VALUE valeur="2626" deb="2004-01-01" fin="2004-06-30"/>
      <VALUE valeur="2655" deb="2004-07-01" fin="2005-06-30"/>
      <VALUE valeur="2701" deb="2005-07-01" fin="2006-06-30"/>
      <VALUE valeur="2747" deb="2006-07-01" fin="2007-06-30"/>
      <VALUE valeur="3492" deb="2007-07-01" fin="2008-12-31"/>
      <VALUE valeur="3543" deb="2009-01-01" fin="2009-12-31"/>
      <VALUE valeur="3643" deb="2010-01-01" fin="2010-12-31"/>
      <VALUE valeur="3647" deb="2011-01-01" fin="2011-12-31"/>
      <VALUE valeur="3683" deb="2012-01-01" fin="2012-12-31"/>
      <VALUE valeur="3761" deb="2013-01-01" fin="2013-12-31"/>
        </CODE>
        <CODE description="Second plafond de ressources pour un enfant" code="seuil21" format="integer" type="monetary">
      <VALUE valeur="31887" deb="2004-01-01" fin="2004-06-30"/>
      <VALUE valeur="32493" deb="2004-07-01" fin="2005-06-30"/>
      <VALUE valeur="33044" deb="2005-07-01" fin="2006-06-30"/>
      <VALUE valeur="33606" deb="2006-07-01" fin="2007-06-30"/>
      <VALUE valeur="42722" deb="2007-07-01" fin="2008-12-31"/>
      <VALUE valeur="43363" deb="2009-01-01" fin="2009-12-31"/>
      <VALUE valeur="44576" deb="2010-01-01" fin="2010-12-31"/>
      <VALUE valeur="44621" deb="2011-01-01" fin="2011-12-31"/>
      <VALUE valeur="45068" deb="2012-01-01" fin="2012-12-31"/>
      <VALUE valeur="46014" deb="2013-01-01" fin="2013-12-31"/>
        </CODE>
        <CODE description="Second plafond de ressources pour deux enfants" code="seuil22" format="integer" type="monetary">
      <VALUE valeur="36713" deb="2004-01-01" fin="2004-06-30"/>
      <VALUE valeur="37411" deb="2004-07-01" fin="2005-06-30"/>
      <VALUE valeur="38045" deb="2005-07-01" fin="2006-06-30"/>
      <VALUE valeur="38692" deb="2006-07-01" fin="2007-06-30"/>
      <VALUE valeur="49188" deb="2007-07-01" fin="2008-12-31"/>
      <VALUE valeur="49926" deb="2009-01-01" fin="2009-12-31"/>
      <VALUE valeur="51322" deb="2010-01-01" fin="2010-12-31"/>
      <VALUE valeur="51374" deb="2011-01-01" fin="2011-12-31"/>
      <VALUE valeur="51889" deb="2012-01-01" fin="2012-12-31"/>
      <VALUE valeur="52978" deb="2013-01-01" fin="2013-12-31"/>
        </CODE>
        <CODE description="Second plafond de ressources: maj. enfant suppl." code="seuil2sup" format="integer" type="monetary">
      <VALUE valeur="5791" deb="2004-01-01" fin="2004-06-30"/>
      <VALUE valeur="5901" deb="2004-07-01" fin="2005-06-30"/>
      <VALUE valeur="6001" deb="2005-07-01" fin="2006-06-30"/>
      <VALUE valeur="6103" deb="2006-07-01" fin="2007-06-30"/>
      <VALUE valeur="7759" deb="2007-07-01" fin="2008-12-31"/>
      <VALUE valeur="7875" deb="2009-01-01" fin="2009-12-31"/>
      <VALUE valeur="8096" deb="2010-01-01" fin="2010-12-31"/>
      <VALUE valeur="8104" deb="2011-01-01" fin="2011-12-31"/>
      <VALUE valeur="8195" deb="2012-01-01" fin="2012-12-31"/>
      <VALUE valeur="8357" deb="2013-01-01" fin="2013-12-31"/>
        </CODE>
        <CODE description="Taux pour recours à un emploi direct avant le premier plafond" code="empl_dir1" format="percent">
      <VALUE valeur="1.1404" deb="2001-01-01" fin="2013-12-31" code="empl_dir1"/>
        </CODE>
        <CODE description="Taux pour recours à un emploi direct avant le second plafond" code="empl_dir2" format="percent">
      <VALUE valeur="0.7191" deb="2001-01-01" fin="2013-12-31" code="empl_dir2"/>
        </CODE>
        <CODE description="Taux pour recours à un emploi direct après le second plafond" code="empl_dir3" format="percent">
      <VALUE valeur="0.4314" deb="2001-01-01" fin="2013-12-31" code="empl_dir3"/>
        </CODE>
        <CODE description="Taux pour recours à une assistante maternelle, une association, une entreprise ou une microcréche avant le premier plafond" code="ass_mat1" format="percent">
      <VALUE valeur="1.7257" deb="2004-01-01" fin="2013-12-31"/>
        </CODE>
        <CODE description="Taux pour recours à une assistante maternelle, une association, une entreprise ou une microcréche avant le second plafond" code="ass_mat2" format="percent">
      <VALUE valeur="1.4381" deb="2004-01-01" fin="2013-12-31"/>
        </CODE>
        <CODE description="Taux pour recours à une assistante maternelle, une association, une entreprise ou une microcréche après le second plafond" code="ass_mat3" format="percent">
      <VALUE valeur="1.1505" deb="2004-01-01" fin="2013-12-31"/>
        </CODE>
        <CODE description="Taux pour recours à une garde à domicile avant le premier plafond" code="domi1" format="percent">
      <VALUE valeur="2.0853" deb="2004-01-01" fin="2013-12-31"/>
        </CODE>
        <CODE description="Taux pour recours à une garde à domicile avant le second plafond" code="domi2" format="percent">
      <VALUE valeur="1.7976" deb="2004-01-01" fin="2013-12-31"/>
        </CODE>
        <CODE description="Taux pour recours à une garde à domicile après le second plafond" code="domi3" format="percent">
      <VALUE valeur="1.5100" deb="2004-01-01" fin="2013-12-31" code="domi3"/>
        </CODE>
      </NODE>
      <NODE description="Complément optionnel libre choix d'activité" code="colca">
        <CODE description="Age limite (strict) de perception" code="age" format="integer" type="age">
      <VALUE valeur="1" deb="2004-01-01" fin="2013-12-31"/>
        </CODE>
        <CODE description="Taux de la prestation en cas de perception de l'allocation de base de la PAJE" code="avecab" format="percent">
      <VALUE valeur="1.5793" deb="2004-01-01" fin="2013-12-31"/>
        </CODE>
        <CODE description="Taux de la prestation en cas de non perception de l'allocation de base de la PAJE" code="sansab" format="percent">
      <VALUE valeur="2.0388" deb="2004-01-01" fin="2013-12-31"/>
        </CODE>
      </NODE>
    </NODE>
    <NODE description="Allocation d'éducation de l'enfant handicapé / Allocation d'éducation spéciale" code="aeeh">
      <CODE description="Limite d'âge" code="age" format="integer" type="age">
        <VALUE valeur="20" deb="1976-08-01" fin="2014-03-31"/>
      </CODE>
      <CODE description="Allocation de base" code="base" format="percent">
        <VALUE valeur=".32" deb="1985-01-01" fin="2014-03-31"/>
      </CODE>
      <CODE description="Complément de catégorie 1" code="cpl1" format="percent">
        <VALUE valeur=".24" deb="1991-09-24" fin="2014-03-31"/>
      </CODE>
      <CODE description="Complément de catégorie 2" code="cpl2" format="percent">
        <VALUE valeur=".72" deb="1991-09-24" fin="2002-03-31"/>
        <VALUE valeur=".65" deb="2002-04-01" fin="2014-03-31"/>
      </CODE>
      <CODE description="Seuil dépense b complément de catégorie 3" code="cpl3b" format="percent">
    <VALUE valeur=".59" deb="2002-04-01" fin="2013-12-31"/>
      </CODE>
      <CODE description="Seuil dépense c complément de catégorie 3" code="cpl3c" format="percent">
    <VALUE valeur="1.24" deb="2002-04-01" fin="2013-12-31"/>
      </CODE>
      <CODE description="Complément de catégorie 3" code="cpl3" format="percent">
        <VALUE valeur=".92" deb="2002-04-01" fin="2014-03-31"/>
      </CODE>
      <CODE description="Seuil dépense b complément de catégorie 4" code="cpl4b" format="percent">
    <VALUE valeur="0" deb="1991-09-24" fin="2002-03-31"/>
    <VALUE valeur="0.8257" deb="2002-04-01" fin="2013-12-31"/>
      </CODE>
      <CODE description="Seuil dépense c complément de catégorie 4" code="cpl4c" format="percent">
    <VALUE valeur="0" deb="1991-09-24" fin="2002-03-31"/>
    <VALUE valeur="1.0957" deb="2002-04-01" fin="2013-12-31"/>
      </CODE>
      <CODE description="Seuil dépense d complément de catégorie 4" code="cpl4d" format="percent">
    <VALUE valeur="0" deb="1991-09-24" fin="2002-03-31"/>
    <VALUE valeur="1.7457" deb="2002-04-01" fin="2013-12-31"/>
      </CODE>
      <CODE description="Complément de catégorie 4" code="cpl4" format="percent">
        <VALUE valeur="0" deb="1991-09-24" fin="2002-03-31"/>
        <VALUE valeur="1.4257" deb="2002-04-01" fin="2014-03-31"/>
      </CODE>
      <CODE description="Seuil dépense complément de catégorie 5" code="cpl5a" format="percent">
    <VALUE valeur="0" deb="1991-09-24" fin="2002-03-31"/>
    <VALUE valeur="0.7164" deb="2002-04-01" fin="2013-12-31"/>
      </CODE>
      <CODE description="Complément de catégorie 5" code="cpl5" format="percent">
        <VALUE valeur="0" deb="1991-09-24" fin="2002-03-31"/>
        <VALUE valeur="1.8221" deb="2002-04-01" fin="2014-03-31"/>
      </CODE>
      <CODE description="Complément de catégorie 6 (majoration pour assistance d’une tierce personne invalide de 3e catégorie) " code="cpl6" format="float" type="monetary">
        <VALUE valeur="916.32" deb="2002-04-01" fin="2002-12-31"/>
        <VALUE valeur="930.05" deb="2003-01-01" fin="2003-12-31"/>
        <VALUE valeur="945.87" deb="2004-01-01" fin="2004-12-31"/>
        <VALUE valeur="964.78" deb="2005-01-01" fin="2005-12-31"/>
        <VALUE valeur="982.15" deb="2006-01-01" fin="2006-12-31"/>
        <VALUE valeur="999.83" deb="2007-01-01" fin="2007-12-31"/>
        <VALUE valeur="1010.82" deb="2008-01-01" fin="2008-12-31"/>
        <VALUE valeur="1018.91" deb="2009-01-01" fin="2009-12-31"/>
        <VALUE valeur="1029.10" deb="2010-01-01" fin="2010-03-31"/>
        <VALUE valeur="1038.36" deb="2010-04-01" fin="2011-03-31"/>
        <VALUE valeur="1060.17" deb="2011-04-01" fin="2012-03-31"/>
        <VALUE valeur="1082.43" deb="2012-04-01" fin="2013-03-31"/>
        <VALUE valeur="1096.50" deb="2013-04-01" fin="2014-03-31"/>
      </CODE>
      <CODE description="Majoration (parent isolé) de catégorie 2" code="maj2" format="percent">
        <VALUE valeur=".00" deb="2002-04-01" fin="2005-02-12"/>
        <VALUE valeur=".13" deb="2005-02-13" fin="2014-03-31"/>
      </CODE>
      <CODE description="Majoration (parent isolé) de catégorie 3" code="maj3" format="percent">
        <VALUE valeur=".00" deb="2002-04-01" fin="2005-02-12"/>
        <VALUE valeur=".18" deb="2005-02-13" fin="2014-03-31"/>
      </CODE>
      <CODE description="Majoration (parent isolé) de catégorie 4" code="maj4" format="percent">
        <VALUE valeur=".00" deb="2002-04-01" fin="2005-02-12"/>
        <VALUE valeur=".57" deb="2005-02-13" fin="2014-03-31"/>
      </CODE>
      <CODE description="Majoration (parent isolé) de catégorie 5" code="maj5" format="percent">
        <VALUE valeur=".00" deb="2002-04-01" fin="2005-02-12"/>
        <VALUE valeur=".73" deb="2005-02-13" fin="2014-03-31"/>
      </CODE>
      <CODE description="Majoration (parent isolé) de catégorie 6" code="maj6" format="percent">
        <VALUE valeur=".00" deb="2002-04-01" fin="2005-02-12"/>
        <VALUE valeur="1.07" deb="2005-02-13" fin="2014-03-31"/>
      </CODE>
    </NODE>
  </NODE>
  <NODE description="Allocations logement" code="al">
    <CODE description="Base mensuelle de calcul des allocations familiale n-2" code="bmaf" format="float" type="monetary">
      <VALUE valeur="334.84" deb="2002-01-01" fin="2003-06-30"/>
      <VALUE valeur="341.87" deb="2003-07-01" fin="2004-06-30"/>
      <VALUE valeur="347.68" deb="2004-07-01" fin="2005-08-31"/>
      <VALUE valeur="353.59" deb="2005-09-01" fin="2006-12-31"/>
      <VALUE valeur="361.37" deb="2007-01-01" fin="2007-12-31"/>
      <VALUE valeur="367.87" deb="2008-01-01" fin="2008-12-31"/>
      <VALUE valeur="374.12" deb="2009-01-01" fin="2009-12-31"/>
      <VALUE valeur="377.86" deb="2010-01-01" fin="2010-12-31"/>
      <VALUE valeur="389.20" deb="2011-01-01" fin="2011-12-31"/>
      <VALUE valeur="389.20" deb="2012-01-01" fin="2012-12-31"/>
      <VALUE valeur="395.04" deb="2013-01-01" fin="2013-03-31"/>
      <VALUE valeur="399.00" deb="2013-04-01" fin="2014-03-31"/>
      <VALUE valeur="403.79" deb="2014-04-01" fin="2015-03-31"/>
    </CODE>
    <CODE description="Revenu minimum d'insertion puis rsa socle n-2" code="rmi" format="float" type="monetary">
      <VALUE valeur="397.60" deb="2002-01-01" fin="2003-06-30"/>
      <VALUE valeur="405.62" deb="2003-07-01" fin="2004-06-30"/>
      <VALUE valeur="411.70" deb="2004-07-01" fin="2005-08-31"/>
      <VALUE valeur="417.88" deb="2005-09-01" fin="2006-12-31"/>
      <VALUE valeur="425.40" deb="2007-01-01" fin="2007-12-31"/>
      <VALUE valeur="433.06" deb="2008-01-01" fin="2008-12-31"/>
      <VALUE valeur="440.86" deb="2009-01-01" fin="2009-12-31"/>
      <VALUE valeur="447.91" deb="2010-01-01" fin="2010-12-31"/>
      <VALUE valeur="454.63" deb="2011-01-01" fin="2011-12-31"/>
      <VALUE valeur="460.09" deb="2012-01-01" fin="2012-12-31"/>
      <VALUE valeur="466.99" deb="2013-01-01" fin="2013-12-31"/>
      <VALUE valeur="474.93" deb="2014-01-01" fin="2014-12-31"/>
      <VALUE valeur="483.24" deb="2015-01-01" fin="2015-08-31"/>
      <VALUE valeur="492.90" deb="2015-09-01" fin="2015-12-31"/>
     </CODE>
    <NODE code="ressources" description="Dispositions applicables aux ressources">
      <CODE description="Abattement R. 351-6 (double activité)" code="dar_1" format="integer" type="monetary">
	    <VALUE valeur="76" deb="2002-01-01" fin="2007-06-30"/>
	    <VALUE valeur="95" deb="2007-07-01" fin="2013-12-31"/>
      </CODE>
      <CODE description="Plancher ressources APL en secteur accession R. 351-7-1" code="dar_2" format="float" type="monetary">
	    <VALUE valeur="6173.82" deb="2002-01-01" fin="2002-06-30"/>
	    <VALUE valeur="6300" deb="2002-07-01" fin="2003-06-30"/>
	    <VALUE valeur="6400" deb="2003-07-01" fin="2007-06-30"/>
	    <VALUE valeur="8000" deb="2007-07-01" fin="2013-12-31"/>
      </CODE>
      <CODE description="Plancher ressources AL en secteur accession R. 351-7-1" code="dar_2_2" format="float" type="monetary">
    <!--VALUE valeur="" deb="2002-01-01" fin="2002-06-30"/--> # non trouvé
    <VALUE valeur="3100" deb="2002-07-01" fin="2007-06-30"/>
    <VALUE valeur="3900" deb="2007-07-01" fin="2013-12-31"/>
      </CODE>
      <CODE description="Coefficient R. 351-7-1" code="dar_3" format="float">
    <VALUE valeur="13" deb="2002-01-01" fin="2007-06-30"/>
    <VALUE valeur="16.25" deb="2007-07-01" fin="2013-12-31"/>
      </CODE>
      <NODE description="Évaluation forfaitaire des ressources R. 351-7" code="efress">
      <CODE description="Évaluation forfaitaire des ressources pour un salarié R. 351-7" code="dar_2a" format="float" type="monetary">
    <VALUE valeur="6770.05" deb="2003-01-01" fin="2003-12-31"/>
    <VALUE valeur="6932.45" deb="2004-01-01" fin="2004-12-31"/>
    <VALUE valeur="7297.85" deb="2005-01-01" fin="2005-12-31"/>
    <VALUE valeur="7724.15" deb="2006-01-01" fin="2006-12-31"/>
    <VALUE valeur="8150.45" deb="2007-01-01" fin="2007-12-31"/>
    <VALUE valeur="8394.05" deb="2008-01-01" fin="2008-12-31"/>
    <VALUE valeur="8566.60" deb="2009-01-01" fin="2009-12-31"/>
    <VALUE valeur="8840.65" deb="2010-01-01" fin="2010-12-31"/>
    <VALUE valeur="8952.30" deb="2011-01-01" fin="2011-12-31"/>
    <VALUE valeur="8992.9" deb="2012-01-01" fin="2012-12-31"/>
    <VALUE valeur="9327.85" deb="2013-01-01" fin="2013-12-31"/>
    <VALUE valeur="9541" deb="2014-01-01" fin="2014-12-31"/>
    <VALUE valeur="9571.45" deb="2015-01-01" fin="2015-12-31"/>
      </CODE>
      <CODE description="Coefficient multiplicateur du smic horaire brut au 31/12/n-2 (R. 351-7) pour un salarié" code="dar_3a" format="float">
    <VALUE valeur="1015" deb="2007-07-01" fin="2012-12-31"/>
      </CODE>
      <CODE description="Évaluation forfaitaire des ressources pour un employeur ou un travailleur indépendant R. 351-7" code="dar_2b" format="float" type="monetary">
    <VALUE valeur="10005" deb="2001-07-01" fin="2002-06-30"/>
    <VALUE valeur="10245" deb="2002-07-01" fin="2003-06-30"/>
    <VALUE valeur="10785" deb="2003-07-01" fin="2004-06-30"/>
    <VALUE valeur="11415" deb="2004-07-01" fin="2005-06-30"/>
    <VALUE valeur="12045" deb="2005-07-01" fin="2006-06-30"/>
    <VALUE valeur="12405" deb="2006-07-01" fin="2007-06-30"/>
    <VALUE valeur="12660" deb="2007-07-01" fin="2008-06-30"/>
    <VALUE valeur="13065" deb="2008-07-01" fin="2009-06-30"/>
    <VALUE valeur="13230" deb="2009-07-01" fin="2010-06-30"/>
    <VALUE valeur="13290" deb="2010-07-01" fin="2011-06-30"/>
    <VALUE valeur="13500" deb="2011-07-01" fin="2012-06-30"/>
    <VALUE valeur="14100" deb="2012-07-01" fin="2013-06-30"/>
    <VALUE valeur="14145" deb="2013-07-01" fin="2014-06-30"/>
      </CODE>
      <CODE description="Coefficient multiplicateur du smic horaire brut au 01/07 précédent la date d'ouverture des droits (R. 351-7) pour un employeur ou un travailleur indépendant" code="dar_3b" format="float">
    <VALUE valeur="1500" deb="2007-07-01" fin="2012-12-31"/>
      </CODE>
      </NODE>
    <CODE description="Montant R. 351-7-2" code="dar_4" format="float" type="monetary">
    <VALUE valeur="5411.62" deb="2002-01-01" fin="2002-06-30"/>
    <VALUE valeur="5500" deb="2002-07-01" fin="2007-06-30"/>
    <VALUE valeur="6900" deb="2007-07-01" fin="2008-12-31"/>
    <VALUE valeur="7100" deb="2009-01-01" fin="2010-12-31"/>
    <VALUE valeur="7200" deb="2011-01-01" fin="2011-12-31"/>
    <VALUE valeur="7300" deb="2012-01-01" fin="2012-12-31"/>
    <VALUE valeur="7500" deb="2013-01-01" fin="2013-12-31"/>
      </CODE>
      <CODE description="Minoration si titulaire d'une bourse de l'enseignement supérieur" code="dar_5" format="float" type="monetary">
	    <VALUE valeur="990.86" deb="2002-01-01" fin="2002-11-30"/>
	    <VALUE valeur="1100" deb="2002-12-01" fin="2007-06-30"/>
	    <VALUE valeur="1400" deb="2007-07-01" fin="2012-12-31"/>
	    <VALUE valeur="1500" deb="2013-01-01" fin="2013-12-31"/>
      </CODE>
      <CODE description="Demandes antérieures au 1er juillet" code="dar_6" format="float" type="monetary">
    <VALUE valeur="4420.76" deb="2002-01-01" fin="2002-06-30"/>
	    <VALUE valeur="4400" deb="2002-07-01" fin="2007-06-30"/>
	    <VALUE valeur="5500" deb="2007-07-01" fin="2008-12-31"/>
	    <VALUE valeur="0" deb="2009-01-01" fin="2009-12-31"/>
	    <VALUE valeur="0" deb="2010-01-01" fin="2010-12-31"/>
      </CODE>
      <CODE description="Majoration si 2 étudiants" code="dar_7" format="integer" type="monetary">
    <VALUE valeur="0" deb="2002-01-01" fin="2002-06-30"/>
    <VALUE valeur="2000" deb="2002-07-01" fin="2005-08-31"/>
    <VALUE valeur="0" deb="2005-09-01" fin="2014-12-31"/>
      </CODE>
      <CODE description="Montant 2ème alinéa du III de R. 351-7" code="dar_8" format="float" type="monetary">
	    <VALUE valeur="0" deb="2002-01-01" fin="2002-06-30"/>
	    <VALUE valeur="1085" deb="2002-07-01" fin="2008-12-31"/>
	    <VALUE valeur="1200" deb="2009-01-01" fin="2009-12-31"/>
	    <VALUE valeur="1204.8" deb="2010-01-01" fin="2010-12-31"/>
	    <VALUE valeur="1222.87" deb="2011-01-01" fin="2011-12-31"/>
	    <VALUE valeur="1248.55" deb="2012-01-01" fin="2012-12-31"/>
	    <VALUE valeur="1273.52" deb="2013-01-01" fin="2013-12-31"/>
      </CODE>
      <CODE description="Montant 3ème alinéa du III de R. 351-7" code="dar_9" format="float" type="monetary">
	    <VALUE valeur="0" deb="2002-01-01" fin="2002-06-30"/>
	    <VALUE valeur="1627" deb="2002-07-01" fin="2008-12-31"/>
	    <VALUE valeur="1800" deb="2009-01-01" fin="2009-12-31"/>
	    <VALUE valeur="1807.2" deb="2010-01-01" fin="2010-12-31"/>
	    <VALUE valeur="1834.31" deb="2011-01-01" fin="2011-12-31"/>
	    <VALUE valeur="1872.83" deb="2012-01-01" fin="2012-12-31"/>
	    <VALUE valeur="1910.29" deb="2013-01-01" fin="2013-12-31"/>
      </CODE>
      <CODE description="Abattement forfaitaire R351-11" code="dar_10" format="integer" type="monetary">
	    <VALUE valeur="0" deb="2002-01-01" fin="2002-06-30"/>
	    <VALUE valeur="2034" deb="2002-07-01" fin="2003-06-30"/>
	    <VALUE valeur="2071" deb="2003-07-01" fin="2007-06-30"/>
	    <VALUE valeur="2589" deb="2007-07-01" fin="2013-12-31"/>
      </CODE>
    </NODE>

    <NODE code="loyers_plafond" description="Loyers plafond">
      <NODE code="zone1" description="Zone 1">
        <CODE description="Zone 1 - 1 adulte" code="L1" format="float" type="monetary">
          <VALUE valeur="243.31" deb="2002-01-01" fin="2002-06-30"/>
          <VALUE valeur="248.1" deb="2002-07-01" fin="2003-06-30"/>
          <VALUE valeur="251.16" deb="2003-07-01" fin="2005-08-31"/>
          <VALUE valeur="255.68" deb="2005-09-01" fin="2006-12-31"/>
          <VALUE valeur="262.84" deb="2007-01-01" fin="2007-12-31"/>
          <VALUE valeur="270.09" deb="2008-01-01" fin="2008-12-31"/>
          <VALUE valeur="278.06" deb="2009-01-01" fin="2009-12-31"/>
          <VALUE valeur="278.95" deb="2010-01-01" fin="2010-12-31"/>
          <VALUE valeur="282.02" deb="2011-01-01" fin="2011-12-31"/>
          <VALUE valeur="284.84" deb="2012-01-01" fin="2012-12-31"/>
          <VALUE valeur="290.96" deb="2013-01-01" fin="2014-09-30"/>
        </CODE>
        <CODE description="Zone 1 - 2 adultes" code="L2" format="float" type="monetary">
          <VALUE valeur="293.46" deb="2002-01-01" fin="2002-06-30"/>
          <VALUE valeur="299.33" deb="2002-07-01" fin="2003-06-30"/>
          <VALUE valeur="302.92" deb="2003-07-01" fin="2005-08-31"/>
          <VALUE valeur="308.37" deb="2005-09-01" fin="2006-12-31"/>
          <VALUE valeur="317" deb="2007-01-01" fin="2007-12-31"/>
          <VALUE valeur="325.75" deb="2008-01-01" fin="2008-12-31"/>
          <VALUE valeur="335.36" deb="2009-01-01" fin="2009-12-31"/>
          <VALUE valeur="336.43" deb="2010-01-01" fin="2010-12-31"/>
          <VALUE valeur="340.13" deb="2011-01-01" fin="2011-12-31"/>
          <VALUE valeur="343.53" deb="2012-01-01" fin="2012-12-31"/>
          <VALUE valeur="350.92" deb="2013-01-01" fin="2014-09-30"/>
        </CODE>
        <CODE description="Zone 1 - 1 enfant" code="L3" format="float" type="monetary">
          <VALUE valeur="330.05" deb="2002-01-01" fin="2002-06-30"/>
          <VALUE valeur="334.01" deb="2002-07-01" fin="2003-06-30"/>
          <VALUE valeur="342.36" deb="2003-07-01" fin="2005-08-31"/>
          <VALUE valeur="348.52" deb="2005-09-01" fin="2006-12-31"/>
          <VALUE valeur="358.28" deb="2007-01-01" fin="2007-12-31"/>
          <VALUE valeur="368.17" deb="2008-01-01" fin="2008-12-31"/>
          <VALUE valeur="379.03" deb="2009-01-01" fin="2009-12-31"/>
          <VALUE valeur="380.24" deb="2010-01-01" fin="2010-12-31"/>
          <VALUE valeur="384.42" deb="2011-01-01" fin="2011-12-31"/>
          <VALUE valeur="388.26" deb="2012-01-01" fin="2012-12-31"/>
          <VALUE valeur="396.61" deb="2013-01-01" fin="2014-09-30"/>
        </CODE>
        <CODE description="Zone 1 - enfants supplémentaires" code="L4" format="float" type="monetary">
          <VALUE valeur="47.87" deb="2002-01-01" fin="2002-06-30"/>
          <VALUE valeur="48.44" deb="2002-07-01" fin="2003-06-30"/>
          <VALUE valeur="49.65" deb="2003-07-01" fin="2005-08-31"/>
          <VALUE valeur="50.54" deb="2005-09-01" fin="2006-12-31"/>
          <VALUE valeur="51.96" deb="2007-01-01" fin="2007-12-31"/>
          <VALUE valeur="53.39" deb="2008-01-01" fin="2008-12-31"/>
          <VALUE valeur="54.97" deb="2009-01-01" fin="2009-12-31"/>
          <VALUE valeur="55.15" deb="2010-01-01" fin="2010-12-31"/>
          <VALUE valeur="55.76" deb="2011-01-01" fin="2011-12-31"/>
          <VALUE valeur="56.32" deb="2012-01-01" fin="2012-12-31"/>
          <VALUE valeur="57.53" deb="2013-01-01" fin="2014-09-30"/>
        </CODE>
      </NODE>
      <NODE code="zone2" description="Zone 2">
        <CODE description="Zone 2 - 1 adulte" code="L1" format="float" type="monetary">
          <VALUE valeur="213.73" deb="2002-01-01" fin="2002-06-30"/>
          <VALUE valeur="216.29" deb="2002-07-01" fin="2003-06-30"/>
          <VALUE valeur="218.89" deb="2003-07-01" fin="2005-08-31"/>
          <VALUE valeur="222.83" deb="2005-09-01" fin="2006-12-31"/>
          <VALUE valeur="229.07" deb="2007-01-01" fin="2007-12-31"/>
          <VALUE valeur="235.39" deb="2008-01-01" fin="2008-12-31"/>
          <VALUE valeur="242.33" deb="2009-01-01" fin="2009-12-31"/>
          <VALUE valeur="243.11" deb="2010-01-01" fin="2010-12-31"/>
          <VALUE valeur="245.78" deb="2011-01-01" fin="2011-12-31"/>
          <VALUE valeur="248.24" deb="2012-01-01" fin="2012-12-31"/>
          <VALUE valeur="253.58" deb="2013-01-01" fin="2014-09-30"/>
        </CODE>
        <CODE description="Zone 2 - 2 adultes" code="L2" format="float" type="monetary">
          <VALUE valeur="261.6" deb="2002-01-01" fin="2002-06-30"/>
          <VALUE valeur="264.74" deb="2002-07-01" fin="2003-06-30"/>
          <VALUE valeur="267.92" deb="2003-07-01" fin="2005-08-31"/>
          <VALUE valeur="272.74" deb="2005-09-01" fin="2006-12-31"/>
          <VALUE valeur="280.38" deb="2007-01-01" fin="2007-12-31"/>
          <VALUE valeur="288.12" deb="2008-01-01" fin="2008-12-31"/>
          <VALUE valeur="296.62" deb="2009-01-01" fin="2009-12-31"/>
          <VALUE valeur="297.57" deb="2010-01-01" fin="2010-12-31"/>
          <VALUE valeur="300.84" deb="2011-01-01" fin="2011-12-31"/>
          <VALUE valeur="303.85" deb="2012-01-01" fin="2012-12-31"/>
          <VALUE valeur="310.38" deb="2013-01-01" fin="2014-09-30"/>
        </CODE>
        <CODE description="Zone 2 - 1 enfant" code="L3" format="float" type="monetary">
          <VALUE valeur="294.38" deb="2002-01-01" fin="2002-06-30"/>
          <VALUE valeur="297.91" deb="2002-07-01" fin="2003-06-30"/>
          <VALUE valeur="301.48" deb="2003-07-01" fin="2005-08-31"/>
          <VALUE valeur="306.91" deb="2005-09-01" fin="2006-12-31"/>
          <VALUE valeur="315.5" deb="2007-01-01" fin="2007-12-31"/>
          <VALUE valeur="324.21" deb="2008-01-01" fin="2008-12-31"/>
          <VALUE valeur="333.77" deb="2009-01-01" fin="2009-12-31"/>
          <VALUE valeur="334.84" deb="2010-01-01" fin="2010-12-31"/>
          <VALUE valeur="338.52" deb="2011-01-01" fin="2011-12-31"/>
          <VALUE valeur="341.91" deb="2012-01-01" fin="2012-12-31"/>
          <VALUE valeur="349.26" deb="2013-01-01" fin="2014-09-30"/>
        </CODE>
        <CODE description="Zone 2 - enfants supplémentaires" code="L4" format="float" type="monetary">
          <VALUE valeur="42.84" deb="2002-01-01" fin="2002-06-30"/>
          <VALUE valeur="43.35" deb="2002-07-01" fin="2003-06-30"/>
          <VALUE valeur="43.87" deb="2003-07-01" fin="2005-08-31"/>
          <VALUE valeur="44.66" deb="2005-09-01" fin="2006-12-31"/>
          <VALUE valeur="45.91" deb="2007-01-01" fin="2007-12-31"/>
          <VALUE valeur="47.18" deb="2008-01-01" fin="2008-12-31"/>
          <VALUE valeur="48.57" deb="2009-01-01" fin="2009-12-31"/>
          <VALUE valeur="48.73" deb="2010-01-01" fin="2010-12-31"/>
          <VALUE valeur="49.27" deb="2011-01-01" fin="2011-12-31"/>
          <VALUE valeur="49.76" deb="2012-01-01" fin="2012-12-31"/>
          <VALUE valeur="50.83" deb="2013-01-01" fin="2014-09-30"/>
        </CODE>
      </NODE>
      <NODE code="zone3" description="Zone 3">
        <CODE description="Zone 3 - 1 adulte" code="L1" format="float" type="monetary">
          <VALUE valeur="200.32" deb="2002-01-01" fin="2002-06-30"/>
          <VALUE valeur="202.72" deb="2002-07-01" fin="2003-06-30"/>
          <VALUE valeur="205.15" deb="2003-07-01" fin="2005-08-31"/>
          <VALUE valeur="208.84" deb="2005-09-01" fin="2006-12-31"/>
          <VALUE valeur="214.69" deb="2007-01-01" fin="2007-12-31"/>
          <VALUE valeur="220.62" deb="2008-01-01" fin="2008-12-31"/>
          <VALUE valeur="227.13" deb="2009-01-01" fin="2009-12-31"/>
          <VALUE valeur="227.86" deb="2010-01-01" fin="2010-12-31"/>
          <VALUE valeur="230.37" deb="2011-01-01" fin="2011-12-31"/>
          <VALUE valeur="232.67" deb="2012-01-01" fin="2012-12-31"/>
          <VALUE valeur="237.67" deb="2013-01-01" fin="2014-09-30"/>
        </CODE>
        <CODE description="Zone 3 - 2 adultes" code="L2" format="float" type="monetary">
          <VALUE valeur="242.85" deb="2002-01-01" fin="2002-06-30"/>
          <VALUE valeur="245.76" deb="2002-07-01" fin="2003-06-30"/>
          <VALUE valeur="248.71" deb="2003-07-01" fin="2005-08-31"/>
          <VALUE valeur="253.19" deb="2005-09-01" fin="2006-12-31"/>
          <VALUE valeur="260.28" deb="2007-01-01" fin="2007-12-31"/>
          <VALUE valeur="267.46" deb="2008-01-01" fin="2008-12-31"/>
          <VALUE valeur="275.35" deb="2009-01-01" fin="2009-12-31"/>
          <VALUE valeur="276.23" deb="2010-01-01" fin="2010-12-31"/>
          <VALUE valeur="279.27" deb="2011-01-01" fin="2011-12-31"/>
          <VALUE valeur="282.06" deb="2012-01-01" fin="2012-12-31"/>
          <VALUE valeur="288.12" deb="2013-01-01" fin="2014-09-30"/>
        </CODE>
        <CODE description="Zone 3 - 1 enfant" code="L3" format="float" type="monetary">
          <VALUE valeur="272.27" deb="2002-01-01" fin="2002-06-30"/>
          <VALUE valeur="275.54" deb="2002-07-01" fin="2003-06-30"/>
          <VALUE valeur="278.85" deb="2003-07-01" fin="2005-08-31"/>
          <VALUE valeur="283.87" deb="2005-09-01" fin="2006-12-31"/>
          <VALUE valeur="291.82" deb="2007-01-01" fin="2007-12-31"/>
          <VALUE valeur="299.87" deb="2008-01-01" fin="2008-12-31"/>
          <VALUE valeur="308.72" deb="2009-01-01" fin="2009-12-31"/>
          <VALUE valeur="309.71" deb="2010-01-01" fin="2010-12-31"/>
          <VALUE valeur="313.12" deb="2011-01-01" fin="2011-12-31"/>
          <VALUE valeur="316.25" deb="2012-01-01" fin="2012-12-31"/>
          <VALUE valeur="323.05" deb="2013-01-01" fin="2014-09-30"/>
        </CODE>
        <CODE description="Zone 3 - enfants supplémentaires" code="L4" format="float" type="monetary">
          <VALUE valeur="39.03" deb="2002-01-01" fin="2002-06-30"/>
          <VALUE valeur="39.5" deb="2002-07-01" fin="2003-06-30"/>
          <VALUE valeur="39.97" deb="2003-07-01" fin="2005-08-31"/>
          <VALUE valeur="40.69" deb="2005-09-01" fin="2006-12-31"/>
          <VALUE valeur="41.83" deb="2007-01-01" fin="2007-12-31"/>
          <VALUE valeur="42.98" deb="2008-01-01" fin="2008-12-31"/>
          <VALUE valeur="44.25" deb="2009-01-01" fin="2009-12-31"/>
          <VALUE valeur="44.39" deb="2010-01-01" fin="2010-12-31"/>
          <VALUE valeur="44.88" deb="2011-01-01" fin="2011-12-31"/>
          <VALUE valeur="45.33" deb="2012-01-01" fin="2012-12-31"/>
          <VALUE valeur="46.30" deb="2013-01-01" fin="2014-09-30"/>
        </CODE>
      </NODE>
      <CODE description="Si co-location" code="colocation" format="percent">
        <VALUE valeur="0.75" deb="2002-01-01" fin="2013-12-31"/> 
      </CODE>
      <CODE description="Si chambre" code="chambre" format="percent">
    <VALUE valeur="0.9" deb="2002-01-01" fin="2013-12-31"/> 
      </CODE>
      <CODE description="Si article L.351-15" code="autre" format="percent">
    <VALUE valeur="0.75" deb="2002-01-01" fin="2013-12-31"/> 
      </CODE>
    </NODE>
    <NODE code="forfait_charges" description="Forfait de charge">
      <CODE description="Cas général - isolé ou couple" code="fc1" format="float" type="monetary">
        <VALUE valeur="46.5" deb="2002-01-01" fin="2002-06-30"/>
        <VALUE valeur="46.97" deb="2002-07-01" fin="2006-12-31"/>
        <VALUE valeur="47.82" deb="2007-01-01" fin="2007-12-31"/>
        <VALUE valeur="49.14" deb="2008-01-01" fin="2008-12-31"/>
        <VALUE valeur="50.59" deb="2009-01-01" fin="2009-12-31"/>
        <VALUE valeur="50.75" deb="2010-01-01" fin="2010-12-31"/>
        <VALUE valeur="51.31" deb="2011-01-01" fin="2011-12-31"/>
        <VALUE valeur="51.82" deb="2012-01-01" fin="2012-12-31"/>
        <VALUE valeur="52.93" deb="2013-01-01" fin="2014-12-31"/>
      </CODE>
      <CODE description="Cas général - par personne à charge supplémentaire" code="fc2" format="float" type="monetary">
        <VALUE valeur="10.52" deb="2002-01-01" fin="2002-06-30"/>
        <VALUE valeur="10.63" deb="2002-07-01" fin="2006-12-31"/>
        <VALUE valeur="10.82" deb="2007-01-01" fin="2007-12-31"/>
        <VALUE valeur="11.12" deb="2008-01-01" fin="2008-12-31"/>
        <VALUE valeur="11.45" deb="2009-01-01" fin="2009-12-31"/>
        <VALUE valeur="11.49" deb="2010-01-01" fin="2010-12-31"/>
        <VALUE valeur="11.62" deb="2011-01-01" fin="2011-12-31"/>
        <VALUE valeur="11.74" deb="2012-01-01" fin="2012-12-31"/>
        <VALUE valeur="11.99" deb="2013-01-01" fin="2014-12-31"/>
      </CODE>
    </NODE>
    <NODE code="pp" description="Participation personnelle minimale">
      <CODE description="Taux de participation" code="taux" format="percent">
        <VALUE valeur="0.085" deb="2002-01-01" fin="2014-12-31"/>
      </CODE>
      <CODE description="Participation minimale" code="min" format="float" type="monetary">
        <VALUE valeur="26.68" deb="2002-01-01" fin="2002-06-30"/>
        <VALUE valeur="28" deb="2002-07-01" fin="2003-06-30"/>
        <VALUE valeur="29" deb="2003-07-01" fin="2006-12-31"/>
        <VALUE valeur="30" deb="2007-01-01" fin="2007-12-31"/>
        <VALUE valeur="31" deb="2008-01-01" fin="2008-12-31"/>
        <VALUE valeur="33" deb="2009-01-01" fin="2010-12-31"/>
        <VALUE valeur="33.47" deb="2011-01-01" fin="2011-12-31"/>
        <VALUE valeur="33.80" deb="2012-01-01" fin="2012-12-31"/>
        <VALUE valeur="34.53" deb="2013-01-01" fin="2014-12-31"/>
      </CODE>
    </NODE>
    <NODE code="R1" description="R1 (% du RMI)">
      <CODE description="Taux pour 1 adulte" code="taux1" format="percent">
        <VALUE valeur="0.88" deb="2002-01-01" fin="2014-12-31"/>
      </CODE>
      <CODE description="Taux pour 2 adultes" code="taux2" format="percent">
        <VALUE valeur="1.26" deb="2002-01-01" fin="2014-12-31"/>
      </CODE>
      <CODE description="Taux pour 1 enfant" code="taux3" format="percent">
        <VALUE valeur="1.503" deb="2002-01-01" fin="2014-12-31"/>
      </CODE>
      <CODE description="Taux pour 2 enfants" code="taux4" format="percent">
        <VALUE valeur="1.803" deb="2002-01-01" fin="2014-12-31"/>
      </CODE>
      <CODE description="Taux par enfants supplémentaires" code="taux5" format="percent">
        <VALUE valeur="0.4" deb="2002-01-01" fin="2014-12-31"/>
      </CODE>
    </NODE>

    <NODE code="R2" description="R2 (% de la BMAF)">
      <CODE description="Taux pour 2 enfants" code="taux4" format="percent">
        <VALUE valeur="0.32" deb="2002-01-01" fin="2014-12-31"/>
      </CODE>
      <CODE description="Taux par enfants supplémentaires" code="taux5" format="percent">
        <VALUE valeur="0.41" deb="2002-01-01" fin="2014-12-31"/>
      </CODE>
    </NODE>
    <NODE code="TF" description="Taux dépendant de la taille du ménage">
      <CODE description="Taux pour 1 adulte" code="taux1" format="percent">
        <VALUE valeur="0.0354" deb="2002-01-01" fin="2007-06-30"/>
        <VALUE valeur="0.0283" deb="2007-07-01" fin="2014-12-31"/>
      </CODE>
      <CODE description="Taux pour 2 adultes" code="taux2" format="percent">
        <VALUE valeur="0.0394" deb="2001-07-01" fin="2007-06-30"/>
        <VALUE valeur="0.0315" deb="2007-07-01" fin="2014-12-31"/>
      </CODE>
      <CODE description="Taux pour 1 enfant" code="taux3" format="percent">
        <VALUE valeur="0.0338" deb="2002-01-01" fin="2007-06-30"/>
        <VALUE valeur="0.0270" deb="2007-07-01" fin="2014-12-31"/>
      </CODE>
      <CODE description="Taux pour 2 enfants" code="taux4" format="percent">
        <VALUE valeur="0.0297" deb="2002-01-01" fin="2007-06-30"/>
        <VALUE valeur="0.0238" deb="2007-07-01" fin="2014-12-31"/>
      </CODE>
      <CODE description="Taux pour 3 enfants" code="taux5" format="percent">
        <VALUE valeur="0.0251" deb="2002-01-01" fin="2007-06-30"/>
        <VALUE valeur="0.0201" deb="2007-07-01" fin="2014-12-31"/>
      </CODE>
      <CODE description="Taux pour 4 enfants" code="taux6" format="percent">
        <VALUE valeur="0.0231" deb="2002-01-01" fin="2007-06-30"/>
        <VALUE valeur="0.0185" deb="2007-07-01" fin="2014-12-31"/>
      </CODE>
      <CODE description="Taux par enfant supplémentaire" code="taux7" format="percent">
        <VALUE valeur="-0.0007" deb="2002-01-01" fin="2007-06-30"/>
        <VALUE valeur="-0.0006" deb="2007-07-01" fin="2014-12-31"/>
      </CODE>
    </NODE>
    <NODE code="TL" description="Taux complémentaire">
      <CODE description="Tranche 00-45%" code="taux1" format="percent">
        <VALUE valeur="0" deb="2002-01-01" fin="2014-12-31"/>
      </CODE>
      <CODE description="Tranche 45-75%" code="taux2" format="percent">
        <VALUE valeur="0.0056" deb="2002-01-01" fin="2007-06-30"/>
        <VALUE valeur="0.0045" deb="2007-07-01" fin="2014-12-31"/>
      </CODE>
      <CODE description="Tranche 75-max" code="taux3" format="percent">
        <VALUE valeur="0.0085" deb="2002-01-01" fin="2007-06-30"/>
        <VALUE valeur="0.0068" deb="2007-07-01" fin="2014-12-31"/>
      </CODE>
    </NODE>
    <NODE description="Autres dispositions communes" code="autres">
      <CODE description="Seuil de non versement" code="nv_seuil" format="integer" type="monetary">
        <VALUE valeur="15" deb="2002-01-01" fin="2004-06-30" code="nv_seuil"/>
        <VALUE valeur="24" deb="2004-07-01" fin="2006-12-31" code="nv_seuil"/>
        <VALUE valeur="15" deb="2007-01-01" fin="2014-12-31" code="nv_seuil"/>
      </CODE>
      <CODE description="Seuil de non recouvrement" code="nr_seuil" format="integer" type="monetary">
        <VALUE valeur="16" deb="2002-01-01" fin="2010-12-31" code="nr_seuil"/>
        <VALUE valeur="21" deb="2011-01-01" fin="2014-12-31" code="nr_seuil"/>
      </CODE>
      <CODE description="Abattement salarié" code="abat_sal" format="percent">
        <VALUE valeur="0.28" deb="2002-01-01" fin="2005-12-31"/>
        <VALUE valeur="0.10" deb="2006-01-01" fin="2014-12-31"/>
      </CODE>
      <CODE description="Enfants comptés à charge (pour scénario de réforme)" code="D_enfch" format="integer">
        <VALUE valeur="1" deb="2001-01-01" fin="2014-12-31"/>
      </CODE>
    </NODE>
  </NODE>
  <NODE description="Minima sociaux" code="minim">
    <NODE description="Revenu de solidarité active" code="rmi">
      <CODE description="Rsa socle" code="rmi" format="float" type="monetary">
        <VALUE valeur="397.6" deb="2001-01-01" fin="2001-12-31"/>
        <VALUE valeur="405.62" deb="2002-01-01" fin="2002-12-31"/>
        <VALUE valeur="411.7" deb="2003-01-01" fin="2003-12-31"/>
        <VALUE valeur="417.88" deb="2004-01-01" fin="2004-12-31"/>
        <VALUE valeur="425.4" deb="2005-01-01" fin="2005-12-31"/>
        <VALUE valeur="433.06" deb="2006-01-01" fin="2006-12-31"/>
        <VALUE valeur="440.86" deb="2007-01-01" fin="2007-12-31"/>
        <VALUE valeur="447.91" deb="2008-01-01" fin="2008-12-31"/>
        <VALUE valeur="454.63" deb="2009-01-01" fin="2009-12-31"/>
        <VALUE valeur="460.09" deb="2010-01-01" fin="2010-12-31"/>
        <VALUE valeur="466.99" deb="2011-01-01" fin="2011-12-31"/>
        <VALUE valeur="474.93" deb="2012-01-01" fin="2012-12-31"/>
        <VALUE valeur="483.24" deb="2013-01-01" fin="2013-08-31"/>
        <VALUE valeur="492.90" deb="2013-09-01" fin="2013-12-31"/>
        <VALUE valeur="499.31" deb="2014-01-01" fin="2014-12-31"/>
      </CODE>
      <CODE description="Limite d'âge des enfants comptés à charge" code="age_pac" format="integer" type="age">
        <VALUE valeur="25" deb="1977-10-01" fin="2014-12-31"/>
      </CODE>
      <NODE description="Majoration du RSA socle pour parent isolé" code="majo_rsa">
        <CODE description="Taux de la majoration du RSA socle pour une femme enceinte sans enfant (en pourcentage du rsa de base pour un célibataire sans personne à charge)" code="pac0" format="percent">
          <VALUE valeur="1.284" deb="2009-06-01" fin="2014-12-31"/>
          </CODE>
      <CODE description="Taux de la majoration du RSA socle pour une personne seule avec 1 enfant à charge (en pourcentage du rsa de base)" code="pac1" format="percent">
        <VALUE valeur="1.712" deb="2009-07-01" fin="2014-12-31"/>
      </CODE>
      <CODE description="Majoration du RSA socle par enfant supplémentaire (en pourcentage du rsa de base)" code="pac_enf_sup" format="percent">
        <VALUE valeur="0.428" deb="2009-07-01" fin="2014-12-31"/>
      </CODE>
      <CODE description="Limite d'âge des enfants ouvrant droit" code="age" format="integer" type="age">
         <VALUE valeur="0" deb="1997-01-01" fin="2009-05-31"/>
         <VALUE valeur="3" deb="2009-06-01" fin="2014-12-31"/>
      </CODE>
      <CODE description="Limite d'âge des enfants comptés à charge" code="age_pac" format="integer" type="age">
        <VALUE valeur="20" deb="1977-10-01" fin="2009-05-31"/>
        <VALUE valeur="25" deb="2009-06-01" fin="2014-12-31"/>
      </CODE>
      </NODE>
      <CODE description="Prime de solidarité active" code="psa" format="integer" type="monetary">
          <VALUE valeur="200" deb="2009-01-01" fin="2009-12-31"/>
      </CODE>
      <CODE description="Taux pour une 2nde personne" code="txp2" format="percent">
        <VALUE valeur="0.5" deb="2002-01-01" fin="2014-12-31"/>
      </CODE>
      <CODE description="Taux pour une 3e personne" code="txp3" format="percent">
        <VALUE valeur="0.3" deb="2002-01-01" fin="2014-12-31"/>
      </CODE>
      <CODE description="Taux par personne supplémentaire" code="txps" format="percent">
        <VALUE valeur="0.4" deb="2002-01-01" fin="2014-12-31"/>
      </CODE>
      <NODE code="forfait_logement" description="Forfait logement">
        <CODE description="Fofait logement pour 1 personne (en % du rsa_socle)" code="taux1" format="percent">
            <VALUE valeur="0.12" deb="1998-12-14" fin="2014-12-31"/>
        </CODE>
        <CODE description="Forfait logement pour 2 personnes" code="taux2" format="percent">
            <VALUE valeur="0.24" deb="2002-01-01" fin="2013-12-31"/>
        </CODE>
        <CODE description="Forfait logement pour 3 personnes ou plus" code="taux3" format="percent">
            <VALUE valeur="0.297" deb="2002-01-01" fin="2013-12-31"/>
        </CODE>
      </NODE>
      <CODE description="Pente du RSA" code="pente" format="percent">
        <VALUE valeur="0.00" deb="2002-01-01" fin="2009-06-30"/>
        <VALUE valeur="0.62" deb="2009-07-01" fin="2014-12-31"/>
      </CODE>
      <CODE description="Seuil de non versement" code="rsa_nv" format="integer" type="monetary">
        <VALUE valeur="6" deb="2002-01-01" fin="2009-06-30"/>
        <VALUE valeur="6" deb="2009-07-01" fin="2014-12-31"/>
      </CODE>
      <CODE description="Fixe le Rmi dans les simulations" code="RMI_fixe" format="bool">
        <VALUE valeur="0" deb="2001-01-01" fin="2014-12-31"/>
      </CODE>
      <CODE description="Prise en compte des PF dans la BR du RMI" code="pfInBRrmi" format="bool">
        <VALUE valeur="1" deb="2001-01-01" fin="2013-12-31"/>
      </CODE>
      <CODE description="Enfants comptés à charge" code="D_enfch" format="integer">
        <VALUE valeur="1" deb="2001-01-01" fin="2013-12-31"/>
      </CODE>
    </NODE>

    <NODE description="Allocation parent isolé" code="api">
      <CODE description="Taux de l'API sans enfant (femme enceinte, en pourcentage de la BMAF)" code="base" format="percent">
        <VALUE valeur="1.5" deb="1977-01-10" fin="2009-05-31"/>
      </CODE>
      <CODE description="Majoration de taux par enfant supplémentaire (en pourcentage de la BMAF)" code="enf_sup" format="percent">
        <VALUE valeur="0.5" deb="1977-10-01" fin="2009-05-31"/>
      </CODE>
      <CODE description="Limite d'âge des enfants ouvrant droit" code="age" format="integer" type="age">
        <VALUE valeur="3" deb="1977-10-01" fin="2014-12-31"/>
      </CODE>
      <CODE description="Limite d'âge des enfants comptés à charge" code="age_pac" format="integer" type="age">
        <VALUE valeur="20" deb="1977-10-01" fin="2009-05-31"/>
        <VALUE valeur="25" deb="2009-06-01" fin="2014-12-31"/>
      </CODE>
    </NODE>
    <NODE description="Allocation de solidarité spécifique" code="ass">
      <CODE description="Montant journalier à taux plein" code="montant_plein" format="float" type="monetary">
        <VALUE valeur="13.10" deb="2001-01-01" fin="2001-12-31"/>
        <VALUE valeur="13.36" deb="2002-01-01" fin="2002-12-31"/>
        <VALUE valeur="13.56" deb="2003-01-01" fin="2003-12-31"/>
        <VALUE valeur="13.76" deb="2004-01-01" fin="2004-12-31"/>
        <VALUE valeur="14.00" deb="2005-01-01" fin="2005-12-31"/>
        <VALUE valeur="14.25" deb="2006-01-01" fin="2006-12-31"/>
        <VALUE valeur="14.51" deb="2007-01-01" fin="2007-12-31"/>
        <VALUE valeur="14.74" deb="2008-01-01" fin="2008-12-31"/>
        <VALUE valeur="14.96" deb="2009-01-01" fin="2009-12-31"/>
        <VALUE valeur="15.14" deb="2010-01-01" fin="2010-12-31"/>
        <VALUE valeur="15.37" deb="2011-01-01" fin="2011-12-31"/>
        <VALUE valeur="15.63" deb="2012-01-01" fin="2012-12-31"/>
        <VALUE valeur="15.90" deb="2013-01-01" fin="2013-12-31"/>
        <VALUE valeur="16.11" deb="2014-01-01" fin="2014-12-31"/>
      </CODE>
      <CODE description="Montant journalier majoré" code="montant_maj" format="float" type="monetary">
        <VALUE valeur="18.81" deb="2001-01-01" fin="2001-12-31"/>
        <VALUE valeur="19.19" deb="2002-01-01" fin="2002-12-31"/>
        <VALUE valeur="19.47" deb="2003-01-01" fin="2003-12-31"/>
        <VALUE valeur="19.76" deb="2004-01-01" fin="2004-12-31"/>
        <VALUE valeur="20.10" deb="2005-01-01" fin="2005-12-31"/>
        <VALUE valeur="20.46" deb="2006-01-01" fin="2006-12-31"/>
        <VALUE valeur="20.83" deb="2007-01-01" fin="2007-12-31"/>
        <VALUE valeur="21.16" deb="2008-01-01" fin="2008-12-31"/>
        <VALUE valeur="21.48" deb="2009-01-01" fin="2009-12-31"/>
        <VALUE valeur="21.74" deb="2010-01-01" fin="2010-12-31"/>
        <VALUE valeur="22.07" deb="2011-01-01" fin="2011-12-31"/>
        <VALUE valeur="22.44" deb="2012-01-01" fin="2012-12-31"/>
        <VALUE valeur="22.82" deb="2013-01-01" fin="2013-12-31"/>
        <VALUE valeur="23.12" deb="2014-01-01" fin="2014-12-31"/>
      </CODE>
      <CODE description="Plafond de ressources pour une personne seule (mensuel)" code="plaf_seul" format="float" type="monetary">
        <VALUE valeur="887.40" deb="2005-01-01" fin="2005-12-31"/>
        <VALUE valeur="997.50" deb="2006-01-01" fin="2006-12-31"/>
        <VALUE valeur="1015.70" deb="2007-01-01" fin="2007-12-31"/>
        <VALUE valeur="1031.80" deb="2008-01-01" fin="2008-12-31"/>
        <VALUE valeur="1047.20" deb="2009-01-01" fin="2009-12-31"/>
        <VALUE valeur="1059.80" deb="2010-01-01" fin="2010-12-31"/>
        <VALUE valeur="1075.90" deb="2011-01-01" fin="2011-12-31"/>
        <VALUE valeur="1094.10" deb="2012-01-01" fin="2012-12-31"/>
        <VALUE valeur="1113" deb="2013-01-01" fin="2013-12-31"/>
        <VALUE valeur="1127.10" deb="2014-01-01" fin="2014-12-31"/>
      </CODE>
      <CODE description="Plafond de ressources pour un couple (mensuel)" code="plaf_coup" format="float" type="monetary">
        <VALUE valeur="1774.80" deb="2005-01-01" fin="2005-12-31"/>
        <VALUE valeur="1567.50" deb="2006-01-01" fin="2006-12-31"/>
        <VALUE valeur="1596.10" deb="2007-01-01" fin="2007-12-31"/>
        <VALUE valeur="1621.40" deb="2008-01-01" fin="2008-12-31"/>
        <VALUE valeur="1645.60" deb="2009-01-01" fin="2009-12-31"/>
        <VALUE valeur="1665.40" deb="2010-01-01" fin="2010-12-31"/>
        <VALUE valeur="1690.70" deb="2011-01-01" fin="2011-12-31"/>
        <VALUE valeur="1719.30" deb="2012-01-01" fin="2012-12-31"/>
        <VALUE valeur="1749" deb="2013-01-01" fin="2013-12-31"/>
        <VALUE valeur="1772.10" deb="2014-01-01" fin="2014-12-31"/>
      </CODE>
    </NODE>

    <NODE description="Allocation solidarité aux personne agées (ASPA - Minimum vieillesse)" code="aspa">
      <CODE description="Montant annuel pour une personne seule" code="montant_seul" format="float" type="monetary">
        <VALUE valeur="6832.4335" deb="2002-01-01" fin="2002-12-31"/>
        <VALUE valeur="6934.92" deb="2003-01-01" fin="2003-12-31"/>
        <VALUE valeur="7052.95" deb="2004-01-01" fin="2004-12-31"/>
        <VALUE valeur="7193.88" deb="2005-01-01" fin="2005-12-31"/>
        <VALUE valeur="7323.48" deb="2006-01-01" fin="2006-12-31"/>
        <VALUE valeur="7455.3" deb="2007-01-01" fin="2007-12-31"/>
        <VALUE valeur="7537.29" deb="2008-01-01" fin="2008-08-31"/>
        <VALUE valeur="7597.57" deb="2008-09-01" fin="2009-03-31"/>
        <VALUE valeur="8125.59" deb="2009-04-01" fin="2010-03-31"/>
        <VALUE valeur="8507.49" deb="2010-04-01" fin="2011-03-31"/>
        <VALUE valeur="8907.34" deb="2011-04-01" fin="2012-03-31"/>
        <VALUE valeur="9325.98" deb="2012-04-01" fin="2013-03-31"/>
        <VALUE valeur="9447.21" deb="2013-04-01" fin="2014-03-31"/>
      </CODE>
      <CODE description="Montant annuel pour un couple marié" code="montant_couple" format="float" type="monetary">
        <VALUE valeur="12256.78818" deb="2002-01-01" fin="2002-12-31"/>
        <VALUE valeur="12440.64" deb="2003-01-01" fin="2003-12-31"/>
        <VALUE valeur="12652.35" deb="2004-01-01" fin="2004-12-31"/>
        <VALUE valeur="12905.28" deb="2005-01-01" fin="2005-12-31"/>
        <VALUE valeur="13137.67" deb="2006-01-01" fin="2006-12-31"/>
        <VALUE valeur="13374.14" deb="2007-01-01" fin="2007-12-31"/>
        <VALUE valeur="13521.23" deb="2008-01-01" fin="2008-08-31"/>
        <VALUE valeur="13629.38" deb="2008-09-01" fin="2009-03-31"/>
        <VALUE valeur="13765.73" deb="2009-04-01" fin="2010-03-31"/>
        <VALUE valeur="13889.62" deb="2010-04-01" fin="2011-03-31"/>
        <VALUE valeur="14181.30" deb="2011-04-01" fin="2012-03-31"/>
        <VALUE valeur="14479.10" deb="2012-04-01" fin="2013-03-31"/>
        <VALUE valeur="14667.32" deb="2013-04-01" fin="2014-03-31"/>
      </CODE>
      <CODE description="Plafond de ressources annuelles pour une personne seule" code="plaf_seul" format="float" type="monetary">
        <VALUE valeur="6997.60267" deb="2002-01-01" fin="2002-12-31"/>
        <VALUE valeur="7102.56671" deb="2003-01-01" fin="2003-12-31"/>
        <VALUE valeur="7223.45" deb="2004-01-01" fin="2004-12-31"/>
        <VALUE valeur="7367.78688" deb="2005-01-01" fin="2005-12-31"/>
        <VALUE valeur="7500.53" deb="2006-01-01" fin="2006-12-31"/>
        <VALUE valeur="7635.53" deb="2007-01-01" fin="2007-12-31"/>
        <VALUE valeur="7719.52" deb="2008-01-01" fin="2008-08-31"/>
        <VALUE valeur="7781.27" deb="2008-09-01" fin="2009-03-31"/>
        <VALUE valeur="8309.27" deb="2009-04-01" fin="2010-03-31"/>
        <VALUE valeur="8507.49" deb="2010-04-01" fin="2011-03-31"/>
        <VALUE valeur="8907.34" deb="2011-04-01" fin="2012-03-31"/>
        <VALUE valeur="9325.98" deb="2012-04-01" fin="2013-03-31"/>
        <VALUE valeur="9447.21" deb="2013-04-01" fin="2014-03-31"/>
      </CODE>
      <CODE description="Plafond de ressources annuelles pour un couple" code="plaf_couple" format="float" type="monetary">
        <VALUE valeur="12256.79786" deb="2002-01-01" fin="2002-12-31"/>
        <VALUE valeur="12440.64983" deb="2003-01-01" fin="2003-12-31"/>
        <VALUE valeur="12652.36" deb="2004-01-01" fin="2004-12-31"/>
        <VALUE valeur="12905.2902" deb="2005-01-01" fin="2005-12-31"/>
        <VALUE valeur="13137.69" deb="2006-01-01" fin="2006-12-31"/>
        <VALUE valeur="13374.16" deb="2007-01-01" fin="2007-12-31"/>
        <VALUE valeur="13521.27" deb="2008-01-01" fin="2008-08-31"/>
        <VALUE valeur="13629.44" deb="2008-09-01" fin="2009-03-31"/>
        <VALUE valeur="13765.73" deb="2009-04-01" fin="2010-03-31"/>
        <VALUE valeur="13889.62" deb="2010-04-01" fin="2011-03-31"/>
        <VALUE valeur="14181.30" deb="2011-04-01" fin="2012-03-31"/>
        <VALUE valeur="14479.1" deb="2012-04-01" fin="2013-03-31"/>
        <VALUE valeur="14667.32" deb="2013-04-01" fin="2014-03-31"/>
      </CODE>
      <CODE description="Majoration pour 3 enfants" code="maj_3enf" format="percent">
    <VALUE valeur="0.1" deb="2002-01-01" fin="2013-03-31" code="maj_3enf"/>
      </CODE>
      <CODE description="Âge minimal requis" code="age_min" format="integer" type="age">
        <VALUE valeur="65" deb="2002-01-01" fin="2014-03-31" code="age_min"/>
      </CODE>
      <CODE description="Âge minimal requis en cas d'inaptitude au travail" code="age_ina" format="integer" type="age">
        <VALUE valeur="60" deb="2002-01-01" fin="2014-03-31" code="age_ina"/>
      </CODE>
    </NODE>
    <NODE description="Allocation supplémentaire d'invalidité (à compléter: avant 1er janvier 2006)" code="asi">
      <CODE description="Plafond de ressources (allocation comprise) pour une personne seule" code="plaf_seul" format="float" type="monetary">
        <VALUE valeur="6997.60267" deb="2002-01-01" fin="2002-12-31"/>
        <VALUE valeur="7102.56671" deb="2003-01-01" fin="2003-12-31"/>
        <VALUE valeur="7223.45" deb="2004-01-01" fin="2004-12-31"/>
        <VALUE valeur="7367.78688" deb="2005-01-01" fin="2005-12-31"/>
        <VALUE valeur="7500.53" deb="2006-01-01" fin="2006-12-31"/>
        <VALUE valeur="7635.53" deb="2007-01-01" fin="2007-12-31"/>
        <VALUE valeur="7719.52" deb="2008-01-01" fin="2008-08-31"/>
        <VALUE valeur="7597.57" deb="2008-09-01" fin="2008-12-31"/>
        <VALUE valeur="7781.27" deb="2009-01-01" fin="2009-12-31"/>
        <VALUE valeur="7859.08" deb="2010-01-01" fin="2010-03-31"/>
        <VALUE valeur="7929.81" deb="2010-04-01" fin="2011-03-31"/>
        <VALUE valeur="8096.33" deb="2011-04-01" fin="2012-03-31"/>
        <VALUE valeur="8266.35" deb="2012-04-01" fin="2013-03-31"/>
        <VALUE valeur="8373.81" deb="2013-04-01" fin="2014-03-31"/>
      </CODE>
      <CODE description="Montant annuel personne seule (TODO à compléter)" code="montant_seul" format="float" type="monetary">
        <VALUE valeur="0" deb="2002-01-01" fin="2002-12-31"/>
        <VALUE valeur="0" deb="2003-01-01" fin="2003-12-31"/>
        <VALUE valeur="0" deb="2004-01-01" fin="2004-12-31"/>
        <VALUE valeur="0" deb="2005-01-01" fin="2005-12-31"/>
        <VALUE valeur="4314.03" deb="2006-01-01" fin="2006-12-31"/>
        <VALUE valeur="4391.68" deb="2007-01-01" fin="2007-12-31"/>
        <VALUE valeur="4439.98" deb="2008-01-01" fin="2008-08-31"/>
        <VALUE valeur="4475.49" deb="2008-09-01" fin="2009-03-31"/>
        <VALUE valeur="4520.24" deb="2009-04-01" fin="2010-03-31"/>
        <VALUE valeur="4560.92" deb="2010-04-01" fin="2011-03-31"/>
        <VALUE valeur="4656.69" deb="2011-04-01" fin="2012-03-31"/>
        <VALUE valeur="4754.45" deb="2012-04-01" fin="2013-03-31"/>
        <VALUE valeur="4816.28" deb="2013-04-01" fin="2014-03-31"/>
      </CODE>
      <CODE description="Plafond de ressources (allocation comprise) pour un couple" code="plaf_couple" format="float" type="monetary">
        <VALUE valeur="12256.79786" deb="2002-01-01" fin="2002-12-31"/>
        <VALUE valeur="12440.64983" deb="2003-01-01" fin="2003-12-31"/>
        <VALUE valeur="12652.36" deb="2004-01-01" fin="2004-12-31"/>
        <VALUE valeur="12905.2902" deb="2005-01-01" fin="2005-12-31"/>
        <VALUE valeur="13137.69" deb="2006-01-01" fin="2006-12-31"/>
        <VALUE valeur="13374.16" deb="2007-01-01" fin="2007-12-31"/>
        <VALUE valeur="13521.27" deb="2008-01-01" fin="2008-08-31"/>
        <VALUE valeur="13629.44" deb="2008-09-01" fin="2008-12-31"/>
        <VALUE valeur="13629.44" deb="2009-01-01" fin="2009-12-31"/>
        <VALUE valeur="13765.73" deb="2010-01-01" fin="2010-03-31"/>
        <VALUE valeur="13889.62" deb="2010-04-01" fin="2011-03-31"/>
        <VALUE valeur="14181.30" deb="2011-04-01" fin="2012-03-31"/>
        <VALUE valeur="14479.10" deb="2012-04-01" fin="2013-03-31"/>
        <VALUE valeur="14667.32" deb="2013-04-01" fin="2014-03-31"/>
      </CODE>
      <CODE description="Montant annuel couple (à compléter)" code="montant_couple" format="float" type="monetary">
        <VALUE valeur="0" deb="2002-01-01" fin="2002-12-31"/>
        <VALUE valeur="0" deb="2003-01-01" fin="2003-12-31"/>
        <VALUE valeur="0" deb="2004-01-01" fin="2004-12-31"/>
        <VALUE valeur="0" deb="2005-01-01" fin="2005-12-31"/>
        <VALUE valeur="7118.77" deb="2006-01-01" fin="2006-12-31"/>
        <VALUE valeur="7246.90" deb="2007-01-01" fin="2007-12-31"/>
        <VALUE valeur="7326.61" deb="2008-01-01" fin="2008-08-31"/>
        <VALUE valeur="7385.22" deb="2008-09-01" fin="2009-03-31"/>
        <VALUE valeur="7459.07" deb="2009-04-01" fin="2010-03-31"/>
        <VALUE valeur="7526.20" deb="2010-04-01" fin="2011-03-31"/>
        <VALUE valeur="7684.25" deb="2011-04-01" fin="2012-03-31"/>
        <VALUE valeur="7845.61" deb="2012-04-01" fin="2013-03-31"/>
        <VALUE valeur="7947.60" deb="2013-04-01" fin="2014-03-31"/>
      </CODE>
    </NODE>
    <NODE description="Aide exceptionnelle de fin d'année" code="aefa">
      <CODE description="Montant de l'aide pour une personne seule" code="mon_seul" format="float" type="monetary">
    	<VALUE valeur="152.45" deb="2001-01-01" fin="2013-12-31"/>
      </CODE>
      <CODE description="Montant de l'aide forfaitaire exceptionnelle de 2008" code="forf2008" format="float" type="monetary">
    	<VALUE valeur="67.55" deb="2008-01-01" fin="2008-12-31"/>
      </CODE>
      <CODE description="Taux pour la seconde personne" code="tx_2p" format="percent">
    	<VALUE valeur=".50" deb="1998-01-01" fin="2013-12-31" code="tx_2p"/>
      </CODE>
      <CODE description="Taux personne supplémentaire" code="tx_supp" format="percent">
    	<VALUE valeur=".30" deb="1998-01-01" fin="2013-12-31"/>
      </CODE>
      <CODE description="Taux au delà de la troisième personne à charge incluse" code="tx_3pac" format="percent">
    	<VALUE valeur=".40" deb="1998-01-01" fin="2013-12-31"/>
      </CODE>
      <CODE description="Montant majoré" code="mon_maj" format="float" type="monetary">
    	<VALUE valeur="219.53" deb="2005-01-01" fin="2013-12-31"/>
      </CODE>
    </NODE>
    <NODE description="Allocation pour adulte handicapé (AAH)" code="aah">
      <CODE description="Majoration de plafond pour personne à charge (en pourcentage du plafond de base)" code="tx_plaf_supp" format="percent">
        <VALUE valeur=".5" deb="1998-01-01" fin="2014-12-31" code="tx_plaf_supp"/>
      </CODE>
      <CODE description="Montant mensuel de l'allocation adulte handicapé" code="montant" format="float" type="monetary">
        <VALUE valeur="545.13" deb="2000-01-01" fin="2000-12-31"/>
        <VALUE valeur="557.12" deb="2001-01-01" fin="2001-12-31"/>
        <VALUE valeur="569.38" deb="2002-01-01" fin="2002-12-31"/>
        <VALUE valeur="577.92" deb="2003-01-01" fin="2003-12-31"/>
        <VALUE valeur="587.74" deb="2004-01-01" fin="2004-12-31"/>
        <VALUE valeur="599.49" deb="2005-01-01" fin="2005-12-31"/>
        <VALUE valeur="610.28" deb="2006-01-01" fin="2006-12-31"/>
        <VALUE valeur="621.27" deb="2007-01-01" fin="2007-12-31"/>
        <VALUE valeur="628.10" deb="2008-01-01" fin="2008-08-31"/>
        <VALUE valeur="652.60" deb="2008-09-01" fin="2009-03-31"/>
        <VALUE valeur="666.96" deb="2009-04-01" fin="2009-08-31"/>
        <VALUE valeur="681.63" deb="2009-09-01" fin="2010-03-31"/>
        <VALUE valeur="696.63" deb="2010-04-01" fin="2010-08-31"/>
        <VALUE valeur="711.95" deb="2010-09-01" fin="2011-03-31"/>
        <VALUE valeur="727.61" deb="2011-04-01" fin="2011-08-31"/>
        <VALUE valeur="743.62" deb="2011-09-01" fin="2012-03-31"/>
        <VALUE valeur="759.98" deb="2012-04-01" fin="2012-08-31"/>
        <VALUE valeur="776.59" deb="2012-09-01" fin="2013-08-31"/>
        <VALUE valeur="790.18" deb="2013-09-01" fin="2014-08-31"/>
      </CODE>
      <CODE description="Âge légal de départ à la retraite" code="age_legal_retraite" format="float" type="age">
        <VALUE valeur="60" deb="1983-07-01" fin="2011-06-30"/>
        <VALUE valeur="60.33" deb="2011-07-01" fin="2012-06-30"/>
        <VALUE valeur="60.66" deb="2012-07-01" fin="2013-06-30"/>
        <VALUE valeur="61" deb="2013-07-01" fin="2014-06-30"/>
        <VALUE valeur="61.33" deb="2014-07-01" fin="2015-06-30"/>
        <VALUE valeur="61.66" deb="2015-07-01" fin="2016-06-30"/>
        <VALUE valeur="62" deb="2016-07-01" fin="2050-06-30"/>
      </CODE>
    </NODE>
    <NODE description="Complément de l'allocation pour adulte handicapé (CAAH)" code="caah">
      <CODE description="Taux du montant mensuel du complément aux adultes handicapés (avant 2005)" code="cpltx" format="percent">
        <VALUE valeur="0.16" deb="2002-01-01" fin="2008-08-31"/>
      </CODE>
      <CODE description="Montant mensuel du complément de ressources aux adultes handicapés (à partir de 2007)" code="cpltx_1" format="float" type="monetary">
        <VALUE valeur="179.31" deb="2007-01-01" fin="2014-08-31"/>
      </CODE>
      <CODE description="Garantie de ressources pour les personnes handicapées (cpltx_1+aah)" code="grph" format="float" type="monetary">
        <VALUE valeur="776.79" deb="2006-01-01" fin="2006-06-30"/>
        <VALUE valeur="789.59" deb="2006-07-01" fin="2006-12-31"/>
        <VALUE valeur="800.58" deb="2007-01-01" fin="2007-12-31"/>
        <VALUE valeur="807.41" deb="2008-01-01" fin="2008-08-31"/>
        <VALUE valeur="831.91" deb="2008-09-01" fin="2009-03-31"/>
        <VALUE valeur="846.27" deb="2009-04-01" fin="2009-08-31"/>
        <VALUE valeur="860.94" deb="2009-09-01" fin="2010-03-31"/>
        <VALUE valeur="875.94" deb="2010-04-01" fin="2010-08-31"/>
        <VALUE valeur="891.26" deb="2010-09-01" fin="2011-03-31"/>
        <VALUE valeur="906.92" deb="2011-04-01" fin="2011-08-31"/>
        <VALUE valeur="922.93" deb="2011-09-01" fin="2012-03-31"/>
        <VALUE valeur="939.29" deb="2012-04-01" fin="2012-08-31"/>
        <VALUE valeur="955.90" deb="2012-09-01" fin="2013-08-31"/>
        <VALUE valeur="969.49" deb="2013-09-01" fin="2014-08-31"/>
      </CODE>
      <CODE description="Majoration pour la vie autonome" code="mva" format="float" type="monetary">
        <VALUE valeur="101.80" deb="2006-01-01" fin="2006-12-31"/>
        <VALUE valeur="103.63" deb="2007-01-01" fin="2007-12-31"/>
        <VALUE valeur="104.77" deb="2008-01-01" fin="2014-12-31"/>
      </CODE>
    </NODE>
  </NODE>

  <NODE description="Impôt de solidarité sur la fortune (ISF)" code="isf"> # Réforme sarkozy jamais appliquée
   <BAREME description="Impôt de solidarité" code="bareme" type="monetary">
    <TRANCHE code="tranche0">
      <SEUIL>
          <VALUE valeur="0" deb="2001-01-01" fin="2014-12-31"/>
      </SEUIL>
      <TAUX>
        <VALUE valeur="0" deb="2001-01-01" fin="2014-12-31"/>
      </TAUX>
    </TRANCHE>
    <TRANCHE code="tranche1">
      <SEUIL>
        <VALUE valeur="720000" deb="2002-01-01" fin="2004-12-31"/>
        <VALUE valeur="732000" deb="2005-01-01" fin="2006-12-31"/>
        <VALUE valeur="760000" deb="2007-01-01" fin="2007-12-31"/>
        <VALUE valeur="770000" deb="2008-01-01" fin="2008-12-31"/>
        <VALUE valeur="790000" deb="2009-01-01" fin="2009-12-31"/>
        <VALUE valeur="790000" deb="2010-01-01" fin="2010-12-31"/>
        <VALUE valeur="800000" deb="2011-01-01" fin="2014-12-31"/>
      </SEUIL>
      <TAUX>
        <VALUE valeur="0.0055" deb="2002-01-01" fin="2012-12-31"/>
        <VALUE valeur="0.0050" deb="2013-01-01" fin="2014-12-31"/>
      </TAUX>
    </TRANCHE>
    <TRANCHE code="tranche2">
      <SEUIL>
        <VALUE valeur="1160000" deb="2002-01-01" fin="2004-12-31"/>
        <VALUE valeur="1180000" deb="2005-01-01" fin="2006-12-31"/>
        <VALUE valeur="1220000" deb="2007-01-01" fin="2007-12-31"/>
        <VALUE valeur="1240000" deb="2008-01-01" fin="2008-12-31"/>
        <VALUE valeur="1280000" deb="2009-01-01" fin="2009-12-31"/>
        <VALUE valeur="1290000" deb="2010-01-01" fin="2010-12-31"/>
        <VALUE valeur="1310000" deb="2011-01-01" fin="2012-12-31"/>
        <VALUE valeur="1300000" deb="2013-01-01" fin="2014-12-31"/>
      </SEUIL>
      <TAUX>
        <VALUE valeur="0.0075" deb="2002-01-01" fin="2012-12-31"/>
        <VALUE valeur="0.007" deb="2013-01-01" fin="2014-12-31"/>
      </TAUX>
    </TRANCHE>
    <TRANCHE code="tranche3">
      <SEUIL>
        <VALUE valeur="2300000" deb="2002-01-01" fin="2004-12-31"/>
        <VALUE valeur="2339000" deb="2005-01-01" fin="2006-12-31"/>
        <VALUE valeur="2420000" deb="2007-01-01" fin="2007-12-31"/>
        <VALUE valeur="2450000" deb="2008-01-01" fin="2008-12-31"/>
        <VALUE valeur="2520000" deb="2009-01-01" fin="2009-12-31"/>
        <VALUE valeur="2530000" deb="2010-01-01" fin="2010-12-31"/>
        <VALUE valeur="2570000" deb="2011-01-01" fin="2012-12-31"/>
        <VALUE valeur="2570000" deb="2013-01-01" fin="2014-12-31"/>
      </SEUIL>
      <TAUX>
        <VALUE valeur="0.01" deb="2002-01-01" fin="2014-12-31"/>
      </TAUX>
    </TRANCHE>
    <TRANCHE code="tranche4">
      <SEUIL>
        <VALUE valeur="3600000" deb="2002-01-01" fin="2004-12-31"/>
        <VALUE valeur="3661000" deb="2005-01-01" fin="2006-12-31"/>
        <VALUE valeur="3800000" deb="2007-01-01" fin="2007-12-31"/>
        <VALUE valeur="3850000" deb="2008-01-01" fin="2008-12-31"/>
        <VALUE valeur="3960000" deb="2009-01-01" fin="2009-12-31"/>
        <VALUE valeur="3980000" deb="2010-01-01" fin="2010-12-31"/>
        <VALUE valeur="4040000" deb="2011-01-01" fin="2012-12-31"/>
        <VALUE valeur="5000000" deb="2013-01-01" fin="2014-12-31"/>
      </SEUIL>
      <TAUX>
        <VALUE valeur="0.013" deb="2002-01-01" fin="2012-12-31"/>
        <VALUE valeur="0.0125" deb="2013-01-01" fin="2014-12-31"/>
      </TAUX>
    </TRANCHE>
    <TRANCHE code="tranche5">
      <SEUIL>
        <VALUE valeur="6900000" deb="2002-01-01" fin="2004-12-31"/>
        <VALUE valeur="7017000" deb="2005-01-01" fin="2006-12-31"/>
        <VALUE valeur="7270000" deb="2007-01-01" fin="2007-12-31"/>
        <VALUE valeur="7360000" deb="2008-01-01" fin="2008-12-31"/>
        <VALUE valeur="7570000" deb="2009-01-01" fin="2009-12-31"/>
        <VALUE valeur="7600000" deb="2010-01-01" fin="2010-12-31"/>
        <VALUE valeur="7710000" deb="2011-01-01" fin="2012-12-31"/>
        <VALUE valeur="10000000" deb="2013-01-01" fin="2014-12-31"/>
      </SEUIL>
      <TAUX>
        <VALUE valeur="0.0165" deb="2002-01-01" fin="2012-12-31"/>
        <VALUE valeur="0.015" deb="2013-01-01" fin="2014-12-31"/>
      </TAUX>
    </TRANCHE>
    <TRANCHE code="tranche6">
      <SEUIL>
        <VALUE valeur="15000000" deb="2002-01-01" fin="2004-12-31"/>
        <VALUE valeur="15255000" deb="2005-01-01" fin="2006-12-31"/>
        <VALUE valeur="15810000" deb="2007-01-01" fin="2007-12-31"/>
        <VALUE valeur="16020000" deb="2008-01-01" fin="2008-12-31"/>
        <VALUE valeur="16480000" deb="2009-01-01" fin="2009-12-31"/>
        <VALUE valeur="16540000" deb="2010-01-01" fin="2010-12-31"/>
        <VALUE valeur="16790000" deb="2011-01-01" fin="2012-12-31"/>
      </SEUIL>
      <TAUX>
        <VALUE valeur="0.018" deb="2002-01-01" fin="2012-12-31"/>
      </TAUX>
    </TRANCHE>
   </BAREME>
   <NODE description="Immeubles bâtis" code="res_princ">
          <CODE description="Taux d'abattement résidence principale" code="taux" format="percent">
            <VALUE valeur="0.20" deb="2002-01-01" fin="2007-12-31"/>
            <VALUE valeur="0.30" deb="2008-01-01" fin="2013-12-31"/> 
         </CODE>
   </NODE>
   <NODE description="Immeubles non bâtis" code="nonbat">
          <CODE description="Taux bois et forêts" code="taux_f" format="percent">
            <VALUE valeur="0.25" deb="2002-01-01" fin="2013-12-31"/>
         </CODE>
           <CODE description="Seuil biens ruraux" code="seuil" format="integer" type="monetary">
            <VALUE valeur="76000" deb="2004-01-01" fin="2010-12-31"/>
            <VALUE valeur="101897" deb="2011-01-01" fin="2013-12-31"/>
         </CODE>
         <CODE description="Taux biens ruraux" code="taux_r1" format="percent">
              <VALUE valeur="0.25" deb="2002-01-01" fin="2013-12-31"/>
         </CODE>
         <CODE description="Taux biens ruraux" code="taux_r2" format="percent">
              <VALUE valeur="0.5" deb="2002-01-01" fin="2013-12-31"/>
         </CODE>
   </NODE>
   <NODE description="Droits sociaux" code="droits_soc"> ## parts actions détenus par salariés et mandataires sociaux intro en 2006 ##
     <CODE description="Taux parts et actions détenues par les salariés et mandataires sociaux" code="taux1" format="percent">
       <VALUE valeur="0.25" deb="2006-01-01" fin="2013-12-31"/>
     </CODE>
     <CODE description="Taux parts et actions avec engagement de conservation de 6 ans minimum" code="taux2" format="percent">
       <VALUE valeur="0.5" deb="2002-01-01" fin="2005-12-31"/>
       <VALUE valeur="0.25" deb="2006-01-01" fin="2013-12-31"/>
     </CODE>
   </NODE>
   <NODE description="Forfait mobilier" code="forf_mob">
           <CODE description="Taux forfait mobilier" code="taux" format="percent">
      <VALUE valeur="0.05" deb="2002-01-01" fin="2013-12-31"/>
         </CODE>
   </NODE>
   <NODE description="Réductions pour personnes à charges" code="reduc_pac">
     <CODE description="Réduction pac sans garde alternée" code="reduc_1" format="integer" type="monetary">
       <VALUE valeur="150" deb="2002-01-01" fin="2011-12-31"/>
       <VALUE valeur="300" deb="2012-01-01" fin="2012-12-31"/>
       <VALUE valeur="0" deb="2013-01-01" fin="2013-12-31"/>
     </CODE>
     <CODE description="Réduction pac avec garde alternée" code="reduc_2" format="integer" type="monetary">
       <VALUE valeur="75" deb="2002-01-01" fin="2011-12-31"/>
       <VALUE valeur="150" deb="2012-01-01" fin="2012-12-31"/>
       <VALUE valeur="0" deb="2013-01-01" fin="2013-12-31"/>
     </CODE>
   </NODE>
   <NODE description="Plafonnement de l'ISF" code="plaf">
     <CODE description="Taux appliqué quand le montant de l'ISF avant plafonnement est supérieur au second seuil " code="taux" format="percent">
       <VALUE valeur="0.5" deb="1996-01-01" fin="2011-12-31"/>
       <VALUE valeur="0" deb="2012-01-01" fin="2012-12-31"/>
       <VALUE valeur="0.5" deb="2013-01-01" fin="2013-12-31"/>
     </CODE>
    <CODE description="Premier seuil pour calcul du plafonnement" code="seuil1" format="integer" type="monetary">
      <VALUE valeur="10970" deb="2004-01-01" fin="2004-12-31"/>
      <VALUE valeur="11157" deb="2005-01-01" fin="2005-12-31"/>
      <VALUE valeur="11325" deb="2006-01-01" fin="2006-12-31"/>
      <VALUE valeur="11530" deb="2007-01-01" fin="2007-12-31"/>
      <VALUE valeur="11660" deb="2008-01-01" fin="2008-12-31"/>
      <VALUE valeur="11995" deb="2009-01-01" fin="2009-12-31"/>
      <VALUE valeur="12050" deb="2010-01-01" fin="2010-12-31"/>
      <VALUE valeur="12255" deb="2011-01-01" fin="2011-12-31"/>
       </CODE>
    <CODE description="Second seuil pour calcul du plafonnement" code="seuil2" format="integer" type="monetary">
      <VALUE valeur="21940" deb="2004-01-01" fin="2004-12-31"/>
      <VALUE valeur="22314" deb="2005-01-01" fin="2005-12-31"/>
      <VALUE valeur="22650" deb="2006-01-01" fin="2006-12-31"/>
      <VALUE valeur="23060" deb="2007-01-01" fin="2007-12-31"/>
      <VALUE valeur="23320" deb="2008-01-01" fin="2008-12-31"/>
      <VALUE valeur="23990" deb="2009-01-01" fin="2009-12-31"/>
      <VALUE valeur="24100" deb="2010-01-01" fin="2010-12-31"/>
      <VALUE valeur="24510" deb="2011-01-01" fin="2011-12-31"/>
    </CODE>
   </NODE>
   <NODE description="Investissement PME" code="pme">
    <CODE description="Plafond pour investissement dans les PME" code="max" format="integer" type="monetary"> ## ce type de réductions apparaît seulement en 2008 ##
      <VALUE valeur="0" deb="2002-01-01" fin="2007-12-31"/> # taux set to 0 to avoid error- expect prog to pass when date inf to 2008 #
      <VALUE valeur="50000000" deb="2008-01-01" fin="2008-12-31"/> ## no upperbound before 2009- set arbitrarily large##
      <VALUE valeur="50000" deb="2009-01-01" fin="2010-12-31"/>
      <VALUE valeur="45000" deb="2011-01-01" fin="2013-12-31"/>
    </CODE>
    <CODE description="Taux pour investissement direct soc, holdings, fip, fcpi" code="taux1" format="percent">
      <VALUE valeur="0" deb="2002-01-01" fin="2007-12-31"/> # taux set to 0 to avoid error- expect prog to pass when date inf to 2008 #
      <VALUE valeur="0.5" deb="2008-01-01" fin="2013-12-31"/>
    </CODE>
    <CODE description="Taux pour dons à certains organismes d'intérêt général" code="taux2" format="percent">
      <VALUE valeur="0" deb="2002-01-01" fin="2007-12-31"/> # taux set to 0 to avoid error- expect prog to pass when date inf to 2008 #
      <VALUE valeur="0.75" deb="2008-01-01" fin="2013-12-31"/>
    </CODE>
   </NODE>
   <NODE description="Revenus et produits de l'année" code="plafonnement">
    <CODE description="Taux appliqué aux revenus et produits de l'année pour le calcul du plafonnement" code="taux" format="percent">
      <VALUE valeur="0.85" deb="2002-01-01" fin="2011-12-31"/>
      <VALUE valeur="0" deb="2012-01-01" fin="2012-12-31"/>
      <VALUE valeur="0.75" deb="2013-01-01" fin="2014-12-31"/>
    </CODE>
   </NODE>
  </NODE>
  <NODE description="Bouclier fiscal" code="bouclier_fiscal">
    <CODE description="Taux d'imposition maximal" code="taux" format="percent">
      <VALUE valeur="0.6" deb="2006-01-01" fin="2006-12-31"/>
      <VALUE valeur="0.5" deb="2007-01-01" fin="2010-12-31"/> # Suppression du bouclier fiscal à compter des revenus réalisés en 2011. #
    </CODE>
  </NODE>
</NODE><|MERGE_RESOLUTION|>--- conflicted
+++ resolved
@@ -3612,10 +3612,6 @@
 	  	</CODE>
 	 </NODE>
 	 <CODE description="Indemnité de résidence : plancher (en indice majoré)" code="min" format="integer">
-<<<<<<< HEAD
-	 	<VALUE valeur="313" deb="2011-01-01" fin="2014-12-31"/>
-	 	<VALUE valeur="0" deb="2001-01-01" fin="2010-12-31"/> TODO: complete
-=======
 	 	<VALUE valeur="294" deb="1999-06-13" fin="1999-11-13"/>
 	 	<VALUE valeur="295" deb="1999-11-14" fin="2001-04-30"/>
 	 	<VALUE valeur="297" deb="2001-05-01" fin="2006-10-31"/>
@@ -3624,7 +3620,6 @@
 	 	<VALUE valeur="306" deb="2012-01-01" fin="2012-07-06"/>
 	 	<VALUE valeur="312" deb="2012-07-07" fin="2012-12-31"/>
 	 	<VALUE valeur="313" deb="2013-01-01" fin="2014-12-31"/> # TODO: check in july 2014 for "fin"
->>>>>>> 2bbbdb14
 	 </CODE>
     </NODE>
     <NODE description="Supplément familial de traitement" code="supp_fam" >  
@@ -3639,15 +3634,6 @@
   	  </CODE>
   	  <NODE description="Part fixe" code="fixe">
 	    <CODE description="1er enfant" code="enf1" format="float">
-<<<<<<< HEAD
-	      <VALUE valeur="2.29" deb="2002-01-01" fin="2014-12-31"/>
-	  	</CODE>
-	  	<CODE description="2 enfants" code="enf2" format="float">
-	      <VALUE valeur="10.67" deb="2002-01-01" fin="2014-12-31"/>
-	  	</CODE>
-	  	<CODE description="Enfant supplémentaire " code="enfsupp" format="float">
-	      <VALUE valeur="4.57" deb="2002-01-01" fin="2014-12-31"/>
-=======
 	      <VALUE valeur="2.29" deb="1999-07-01" fin="2014-12-31"/>
 	  	</CODE>
 	  	<CODE description="2 enfants" code="enf2" format="float">
@@ -3655,12 +3641,10 @@
 	  	</CODE>
 	  	<CODE description="Enfant supplémentaire " code="enfsupp" format="float">
 	      <VALUE valeur="4.57" deb="1999-07-01" fin="2014-12-31"/>
->>>>>>> 2bbbdb14
 	  	</CODE>
 	  </NODE>
 	  <NODE description="Part proportionnelle au traitement" code="prop">
 	    <CODE description="Pour 2 enfants" code="enf2" format="percent">
-<<<<<<< HEAD
 	      <VALUE valeur="0.03" deb="1985-11-01" fin="2014-12-31"/>
 	  	</CODE>
 	  	<CODE description="Pour 3 enfants" code="enf3" format="percent">
@@ -3668,15 +3652,6 @@
 	  	</CODE>
 	  	<CODE description="Par nfant supplémentaire " code="enfsupp" format="percent">
 	      <VALUE valeur="0.06" deb="1985-11-01" fin="2014-12-31"/>
-=======
-	      <VALUE valeur="0.03" deb="1999-07-01" fin="2014-12-31"/>
-	  	</CODE>
-	  	<CODE description="Pour 3 enfants" code="enf3" format="percent">
-	      <VALUE valeur="0.08" deb="1999-07-01" fin="2014-12-31"/>
-	  	</CODE>
-	  	<CODE description="Par nfant supplémentaire " code="enfsupp" format="percent">
-	      <VALUE valeur="0.06" deb="1999-07-01" fin="2014-12-31"/>
->>>>>>> 2bbbdb14
 	  	</CODE>
 	  </NODE>
     </NODE>
