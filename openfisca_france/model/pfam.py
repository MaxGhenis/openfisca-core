# -*- coding: utf-8 -*-


# OpenFisca -- A versatile microsimulation software
# By: OpenFisca Team <contact@openfisca.fr>
#
# Copyright (C) 2011, 2012, 2013, 2014, 2015 OpenFisca Team
# https://github.com/openfisca
#
# This file is part of OpenFisca.
#
# OpenFisca is free software; you can redistribute it and/or modify
# it under the terms of the GNU Affero General Public License as
# published by the Free Software Foundation, either version 3 of the
# License, or (at your option) any later version.
#
# OpenFisca is distributed in the hope that it will be useful,
# but WITHOUT ANY WARRANTY; without even the implied warranty of
# MERCHANTABILITY or FITNESS FOR A PARTICULAR PURPOSE.  See the
# GNU Affero General Public License for more details.
#
# You should have received a copy of the GNU Affero General Public License
# along with this program.  If not, see <http://www.gnu.org/licenses/>.


from __future__ import division

from numpy import int32, logical_not as not_, logical_or as or_, zeros
from numpy.core.defchararray import startswith

from .base import *  # noqa analysis:ignore


@reference_formula
class residence_guadeloupe(SimpleFormulaColumn):
    column = BoolCol
    entity_class = Familles

    def function(self, simulation, period):
        period = period
        depcom_holder = simulation.compute('depcom', period)

        depcom = self.cast_from_entity_to_roles(depcom_holder)
        depcom = self.filter_role(depcom, role = CHEF)
        return period, startswith(depcom, '971')


@reference_formula
class residence_martinique(SimpleFormulaColumn):
    column = BoolCol
    entity_class = Familles

    def function(self, simulation, period):
        period = period
        depcom_holder = simulation.compute('depcom', period)

        depcom = self.cast_from_entity_to_roles(depcom_holder)
        depcom = self.filter_role(depcom, role = CHEF)
        return period, startswith(depcom, '972')


@reference_formula
class residence_guyane(SimpleFormulaColumn):
    column = BoolCol
    entity_class = Familles

    def function(self, simulation, period):
        period = period
        depcom_holder = simulation.compute('depcom', period)

        depcom = self.cast_from_entity_to_roles(depcom_holder)
        depcom = self.filter_role(depcom, role = CHEF)
        return period, startswith(depcom, '973')


@reference_formula
class residence_reunion(SimpleFormulaColumn):
    column = BoolCol
    entity_class = Familles

    def function(self, simulation, period):
        period = period
        depcom_holder = simulation.compute('depcom', period)

        depcom = self.cast_from_entity_to_roles(depcom_holder)
        depcom = self.filter_role(depcom, role = CHEF)
        return period, startswith(depcom, '974')


@reference_formula
class residence_mayotte(SimpleFormulaColumn):
    column = BoolCol
    entity_class = Familles

    def function(self, simulation, period):
        period = period
        depcom_holder = simulation.compute('depcom', period)

        depcom = self.cast_from_entity_to_roles(depcom_holder)
        depcom = self.filter_role(depcom, role = CHEF)
        return period, startswith(depcom, '976')


@reference_formula
class nb_par(SimpleFormulaColumn):
    column = PeriodSizeIndependentIntCol(default = 0)
    entity_class = Familles
    label = u"Nombre d'adultes (parents) dans la famille"

    def function(self, simulation, period):
        # Note : Cette variable est "instantanée" : quelque soit la période demandée, elle retourne la valeur au premier
        # jour, sans changer la période.
        quifam_holder = simulation.compute('quifam', period)

        quifam = self.filter_role(quifam_holder, role = PART)

        return period, 1 + 1 * (quifam == PART)


@reference_formula
class maries(SimpleFormulaColumn):
    column = BoolCol(default = False)
    entity_class = Familles
    label = u"maries"

    def function(self, simulation, period):
        """couple = 1 si couple marié sinon 0 TODO: faire un choix avec couple ?"""
        # Note : Cette variable est "instantanée" : quelque soit la période demandée, elle retourne la valeur au premier
        # jour, sans changer la période.
        statmarit_holder = simulation.compute('statmarit', period)

        statmarit = self.filter_role(statmarit_holder, role = CHEF)

        return period, statmarit == 1


@reference_formula
class concub(SimpleFormulaColumn):
    column = BoolCol(default = False)
    entity_class = Familles
    label = u"Indicatrice de vie en couple"

    def function(self, simulation, period):
        '''
        concub = 1 si vie en couple TODO: pas très heureux
        '''
        # Note : Cette variable est "instantanée" : quelque soit la période demandée, elle retourne la valeur au premier
        # jour, sans changer la période.
        nb_par = simulation.calculate('nb_par', period)

        # TODO: concub n'est pas égal à 1 pour les conjoints
        return period, nb_par == 2


@reference_formula
class isol(SimpleFormulaColumn):
    column = BoolCol(default = False)
    entity_class = Familles
    label = u"Parent (s'il y a lieu) isolé"

    def function(self, simulation, period):
        # Note : Cette variable est "instantanée" : quelque soit la période demandée, elle retourne la valeur au premier
        # jour, sans changer la période.
        nb_par = simulation.calculate('nb_par', period)

        return period, nb_par == 1


@reference_formula
class etu(SimpleFormulaColumn):
    column = BoolCol(default = False)
    entity_class = Individus
    label = u"Indicatrice individuelle étudiant"

    def function(self, simulation, period):
        # Note : Cette variable est "instantanée" : quelque soit la période demandée, elle retourne la valeur au premier
        # jour, sans changer la période.
        activite = simulation.calculate('activite', period)

        return period, activite == 2


@reference_formula
class est_enfant_dans_famille(SimpleFormulaColumn):
    column = BoolCol
    entity_class = Individus
    label = u"Indique qe l'individu est un enfant dans une famille"

    def function(self, simulation, period):
        quifam = simulation.calculate('quifam', period)
        return period, quifam > PART


@reference_formula
class smic55(SimpleFormulaColumn):
    column = BoolCol
    entity_class = Individus
    label = u"Indicatrice d'autonomie financière vis-à-vis des prestations familiales"

    def function(self, simulation, period):
        period = period.start.offset('first-of', 'month').period('month')
        salnet = simulation.calculate_add('salnet', period.start.period('month', 6).offset(-6))
        _P = simulation.legislation_at(period.start)

        nbh_travaillees = 169
        smic_mensuel_brut = _P.cotsoc.gen.smic_h_b * nbh_travaillees

        # Oui on compare du salaire net avec un bout du SMIC brut ...
        return period, salnet / 6 >= (_P.fam.af.seuil_rev_taux * smic_mensuel_brut)


reference_input_variable(
    name = "rempli_obligation_scolaire",
    column = BoolCol(default = True),
    entity_class = Individus,
    label = u"Rempli l'obligation scolaire",
    )


@reference_formula
class pfam_enfant_a_charge(SimpleFormulaColumn):
    column = BoolCol(default = False)
    entity_class = Individus
    label = u"Enfant considéré à charge au sens des prestations familiales"

    def function(self, simulation, period):
        period = period.start.offset('first-of', 'month').period('month')

        est_enfant_dans_famille = simulation.calculate('est_enfant_dans_famille', period)
        smic55 = simulation.calculate('smic55', period)
        age = simulation.calculate('age', period)
        rempli_obligation_scolaire = simulation.calculate('rempli_obligation_scolaire', period)

        pfam = simulation.legislation_at(period.start).fam

        condition_enfant = ((age >= pfam.enfants.age_minimal) * (age < pfam.enfants.age_intermediaire) *
            rempli_obligation_scolaire)
        condition_jeune = (age >= pfam.enfants.age_intermediaire) * (age < pfam.enfants.age_limite) * not_(smic55)

        return period, or_(condition_enfant, condition_jeune) * est_enfant_dans_famille


@reference_formula
class pfam_ressources_i(SimpleFormulaColumn):
    column = FloatCol
    entity_class = Individus
    label = u"Ressources de l'individu prises en compte dans le cadre des prestations familiales"

    def function(self, simulation, period):
        period = period.start.offset('first-of', 'month').period('month')

        br_pf_i = simulation.calculate('br_pf_i', period)
        est_enfant_dans_famille = simulation.calculate('est_enfant_dans_famille', period)
        pfam_enfant_a_charge = simulation.calculate('pfam_enfant_a_charge', period)

        return period, or_(not_(est_enfant_dans_famille), pfam_enfant_a_charge) * br_pf_i


@reference_formula
class br_pf_i(SimpleFormulaColumn):
    column = FloatCol(default = 0)
    entity_class = Individus
    label = u"Base ressource individuelle des prestations familiales"

    def function(self, simulation, period):
        period = period.start.offset('first-of', 'month').period('month')
        annee_fiscale_n_2 = period.start.offset('first-of', 'year').period('year').offset(-2)

        tspr = simulation.calculate('tspr', annee_fiscale_n_2)
        hsup = simulation.calculate('hsup', annee_fiscale_n_2)
        rpns = simulation.calculate('rpns', annee_fiscale_n_2)

        return period, tspr + hsup + rpns


@reference_formula
class biact(SimpleFormulaColumn):
    column = BoolCol(default = False)
    entity_class = Familles
    label = u"Indicatrice de biactivité"

    def function(self, simulation, period):
        period = period.start.offset('first-of', 'month').period('month')
        annee_fiscale_n_2 = period.start.offset('first-of', 'year').period('year').offset(-2)

        br_pf_i_holder = simulation.compute('br_pf_i', period)
        br_pf_i = self.split_by_roles(br_pf_i_holder, roles = [CHEF, PART])

        pfam = simulation.legislation_at(annee_fiscale_n_2.start).fam
        seuil_rev = 12 * pfam.af.bmaf

        return period, (br_pf_i[CHEF] >= seuil_rev) & (br_pf_i[PART] >= seuil_rev)


@reference_formula
class div(SimpleFormulaColumn):
    column = FloatCol(default = 0)
    entity_class = Individus
    label = u"div"

    def function(self, simulation, period):
        period = period.start.offset('first-of', 'month').period('year')
        rpns_pvce = simulation.calculate('rpns_pvce', period)
        rpns_pvct = simulation.calculate('rpns_pvct', period)
        rpns_mvct = simulation.calculate('rpns_mvct', period)
        rpns_mvlt = simulation.calculate('rpns_mvlt', period)
        f3vc_holder = simulation.compute('f3vc', period)
        f3ve_holder = simulation.compute('f3ve', period)
        f3vg_holder = simulation.compute('f3vg', period)
        f3vh_holder = simulation.compute('f3vh', period)
        f3vl_holder = simulation.compute('f3vl', period)
        f3vm_holder = simulation.compute('f3vm', period)

        f3vc = self.cast_from_entity_to_role(f3vc_holder, role = VOUS)
        f3ve = self.cast_from_entity_to_role(f3ve_holder, role = VOUS)
        f3vg = self.cast_from_entity_to_role(f3vg_holder, role = VOUS)
        f3vh = self.cast_from_entity_to_role(f3vh_holder, role = VOUS)
        f3vl = self.cast_from_entity_to_role(f3vl_holder, role = VOUS)
        f3vm = self.cast_from_entity_to_role(f3vm_holder, role = VOUS)

        return period, f3vc + f3ve + f3vg - f3vh + f3vl + f3vm + rpns_pvce + rpns_pvct - rpns_mvct - rpns_mvlt


@reference_formula
class rev_coll(SimpleFormulaColumn):
    column = FloatCol(default = 0)
    entity_class = Individus
    label = u"Revenus collectifs"

    def function(self, simulation, period):
        period = period.start.offset('first-of', 'month').period('year')
        # Quand rev_coll est calculé sur une année glissante, rto_net_declarant1 est calculé sur l'année légale
        # correspondante.
        rto_net_declarant1 = simulation.calculate('rto_net_declarant1', period.offset('first-of'))
        rev_cap_lib_holder = simulation.compute('rev_cap_lib', period)
        rev_cat_rvcm_holder = simulation.compute('rev_cat_rvcm', period)
<<<<<<< HEAD
        # div = simulation.calculate('div', period)
=======
        div = simulation.calculate('div', period)  # TODO why is this variable not used ?
>>>>>>> 0a62b4f1
        abat_spe_holder = simulation.compute('abat_spe', period)
        glo = simulation.calculate('glo', period)
        fon_holder = simulation.compute('fon', period)
        # Quand rev_coll est calculé sur une année glissante, alv_declarant1 est calculé sur l'année légale
        # correspondante.
        alv_declarant1 = simulation.calculate('alv_declarant1', period.offset('first-of'))
        f7ga_holder = simulation.compute('f7ga', period)
        f7gb_holder = simulation.compute('f7gb', period)
        f7gc_holder = simulation.compute('f7gc', period)
        rev_cat_pv_holder = simulation.compute('rev_cat_pv', period)

        # TODO: ajouter les revenus de l'étranger etr*0.9
        # alv_declarant1 is negative since it is paid by the declaree
        rev_cap_lib = self.cast_from_entity_to_role(rev_cap_lib_holder, role = VOUS)
        rev_cat_rvcm = self.cast_from_entity_to_role(rev_cat_rvcm_holder, role = VOUS)
        abat_spe = self.cast_from_entity_to_role(abat_spe_holder, role = VOUS)
        fon = self.cast_from_entity_to_role(fon_holder, role = VOUS)
        f7ga = self.cast_from_entity_to_role(f7ga_holder, role = VOUS)
        f7gb = self.cast_from_entity_to_role(f7gb_holder, role = VOUS)
        f7gc = self.cast_from_entity_to_role(f7gc_holder, role = VOUS)
        rev_cat_pv = self.cast_from_entity_to_role(rev_cat_pv_holder, role = VOUS)

<<<<<<< HEAD
        return period, (rto_net_declarant1 + rev_cap_lib + rev_cat_rvcm + fon + glo + alv_declarant1 - f7ga - f7gb
            - f7gc - abat_spe + rev_cat_pv)
=======
        return period, (rto_net_declarant1 + rev_cap_lib + rev_cat_rvcm + fon + glo +
            alv_declarant1 - f7ga - f7gb - f7gc - abat_spe + rev_cat_pv)
>>>>>>> 0a62b4f1


@reference_formula
class br_pf(SimpleFormulaColumn):
    column = FloatCol(default = 0)
    entity_class = Familles
    label = u"Base ressource des prestations familiales"

    def function(self, simulation, period):
        '''
        Base ressource des prestations familiales de la famille
        'fam'
        '''
        period = period.start.offset('first-of', 'month').period('month')
        # period_legacy = period.start.offset('first-of', 'month').period('year')
        annee_fiscale_n_2 = period.start.offset('first-of', 'year').period('year').offset(-2)

        pfam_ressources_i_holder = simulation.compute('pfam_ressources_i', period)
        rev_coll_holder = simulation.compute('rev_coll', annee_fiscale_n_2)

        br_pf_i_total = self.sum_by_entity(pfam_ressources_i_holder)
        rev_coll = self.split_by_roles(rev_coll_holder, roles = [CHEF, PART])

        br_pf = br_pf_i_total + rev_coll[CHEF] + rev_coll[PART]
        return period, br_pf


@reference_formula
class crds_pfam(SimpleFormulaColumn):
    column = FloatCol(default = 0)
    entity_class = Familles
    label = u"CRDS (prestations familiales)"
    url = "http://www.cleiss.fr/docs/regimes/regime_francea1.html"

    def function(self, simulation, period):
        '''
        Renvoie la CRDS des prestations familiales
        '''
        period = period.start.offset('first-of', 'month').period('year')
        af = simulation.calculate_add('af', period)
        cf = simulation.calculate_add('cf', period)
        asf = simulation.calculate_add('asf', period)
        ars = simulation.calculate('ars', period)
        paje = simulation.calculate_add('paje', period)
        ape = simulation.calculate('ape', period)
        apje = simulation.calculate('apje', period)
        _P = simulation.legislation_at(period.start)

        return period, -(af + cf + asf + ars + paje + ape + apje) * _P.fam.af.crds


############################################################################
# Helper functions
############################################################################


def nb_enf(ages, smic55, ag1, ag2):
    """
    Renvoie le nombre d'enfant au sens des allocations familiales dont l'âge est compris entre ag1 et ag2
    """
#        Les allocations sont dues à compter du mois civil qui suit la naissance
#        ag1==0 ou suivant les anniversaires ag1>0.
#        Un enfant est reconnu à charge pour le versement des prestations
#        jusqu'au mois précédant son age limite supérieur (ag2 + 1) mais
#        le versement à lieu en début de mois suivant
    res = None
    for key, age in ages.iteritems():
        if res is None:
            res = zeros(len(age), dtype = int32)
        res += (ag1 <= age) & (age <= ag2) & not_(smic55[key])
    return res


def age_aine(ages, smic55, ag1, ag2):
    '''
    Renvoie un vecteur avec l'âge de l'ainé (au sens des allocations
    familiales) de chaque famille
    '''
    ageaine = -9999
    for key, age in ages.iteritems():
        ispacaf = (ag1 <= age) & (age <= ag2) & not_(smic55[key])
        isaine = ispacaf & (age > ageaine)
        ageaine = isaine * age + not_(isaine) * ageaine
    return ageaine


def age_en_mois_benjamin(agems):
    '''
    Renvoie un vecteur (une entree pour chaque famille) avec l'age du benjamin.  # TODO check agem > 0
    '''
    agem_benjamin = 12 * 9999
    for agem in agems.itervalues():
        isbenjamin = (agem < agem_benjamin) & (agem != -9999)
        agem_benjamin = isbenjamin * agem + not_(isbenjamin) * agem_benjamin
    return agem_benjamin<|MERGE_RESOLUTION|>--- conflicted
+++ resolved
@@ -334,11 +334,7 @@
         rto_net_declarant1 = simulation.calculate('rto_net_declarant1', period.offset('first-of'))
         rev_cap_lib_holder = simulation.compute('rev_cap_lib', period)
         rev_cat_rvcm_holder = simulation.compute('rev_cat_rvcm', period)
-<<<<<<< HEAD
-        # div = simulation.calculate('div', period)
-=======
-        div = simulation.calculate('div', period)  # TODO why is this variable not used ?
->>>>>>> 0a62b4f1
+        # div = simulation.calculate('div', period)  # TODO why is this variable not used ?
         abat_spe_holder = simulation.compute('abat_spe', period)
         glo = simulation.calculate('glo', period)
         fon_holder = simulation.compute('fon', period)
@@ -361,13 +357,8 @@
         f7gc = self.cast_from_entity_to_role(f7gc_holder, role = VOUS)
         rev_cat_pv = self.cast_from_entity_to_role(rev_cat_pv_holder, role = VOUS)
 
-<<<<<<< HEAD
         return period, (rto_net_declarant1 + rev_cap_lib + rev_cat_rvcm + fon + glo + alv_declarant1 - f7ga - f7gb
             - f7gc - abat_spe + rev_cat_pv)
-=======
-        return period, (rto_net_declarant1 + rev_cap_lib + rev_cat_rvcm + fon + glo +
-            alv_declarant1 - f7ga - f7gb - f7gc - abat_spe + rev_cat_pv)
->>>>>>> 0a62b4f1
 
 
 @reference_formula
