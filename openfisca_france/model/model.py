# -*- coding: utf-8 -*-


# OpenFisca -- A versatile microsimulation software
# By: OpenFisca Team <contact@openfisca.fr>
#
# Copyright (C) 2011, 2012, 2013, 2014 OpenFisca Team
# https://github.com/openfisca
#
# This file is part of OpenFisca.
#
# OpenFisca is free software; you can redistribute it and/or modify
# it under the terms of the GNU Affero General Public License as
# published by the Free Software Foundation, either version 3 of the
# License, or (at your option) any later version.
#
# OpenFisca is distributed in the hope that it will be useful,
# but WITHOUT ANY WARRANTY; without even the implied warranty of
# MERCHANTABILITY or FITNESS FOR A PARTICULAR PURPOSE.  See the
# GNU Affero General Public License for more details.
#
# You should have received a copy of the GNU Affero General Public License
# along with this program.  If not, see <http://www.gnu.org/licenses/>.


import collections
from datetime import date

from openfisca_core.columns import Prestation, BoolPresta, IntPresta, EnumPresta
from openfisca_core.enumerations import Enum

from . import calage as cl
from . import common as cm
from . import cotsoc as cs
from . import irpp as ir
from . import irpp_charges_deductibles as cd
from . import irpp_credits_impots as ci
from . import irpp_plus_values_immo as immo
from . import irpp_reductions_impots as ri
from . import isf as isf
from . import lgtm as lg
from . import mini as ms
from . import pfam as pf
from . import th as th


def _noi(noi):
    return noi
def _men(idmen, _option = {'idmen': [0]}):
    return idmen
def _fam(idfam, _option = {'idfam': [0]}):
    return idfam
def _foy(idfoy, _option = {'idfoy': [0]}):
    return idfoy
def _quimen(quimen):
    return quimen
def _quifam(quifam):
    return quifam
def _quifoy(quifoy):
    return quifoy
def _wprm(wprm):
    return wprm


prestation_by_name = collections.OrderedDict(( 
    ############################################################
    # Reproduction des identifiants
    ############################################################
    #TODO: find a way of having only 'ind' if num_table =  = 1
    ('noi_ind', Prestation(_noi)),
    ('idmen_ind', Prestation(_men)),
    ('idmen_foy', EnumPresta(_men, entity = "foy")),
    ('idmen_men', EnumPresta(_men, entity = "men")),
    ('idmen_fam', EnumPresta(_men, entity = "fam")),
    ('idfam_ind', Prestation(_fam)),
    ('idfam_foy', EnumPresta(_fam, entity = "foy")),
    ('idfam_men', EnumPresta(_fam, entity = "men")),
    ('idfam_fam', EnumPresta(_fam, entity = "fam")),
    ('idfoy_ind', Prestation(_foy)),
    ('idfoy_foy', EnumPresta(_foy, entity = "foy")),
    ('idfoy_men', EnumPresta(_foy, entity = "men")),
    ('idfoy_fam', EnumPresta(_foy, entity = "fam")),

    ('quimen_ind', EnumPresta(_quimen)),
    ('quifam_ind', EnumPresta(_quifam)),
    ('quifoy_ind', EnumPresta(_quifoy)),

    ############################################################
    # Reproduction des pondérations
    ############################################################
    ('wprm_ind', Prestation(_wprm, entity = "ind", label = u"Effectifs")),
    ('wprm_fam', Prestation(_wprm, entity = "fam", label = u"Effectifs")),
    ('wprm_foy', Prestation(_wprm, entity = "foy", label = u"Effectifs")),

    ('mhsup', Prestation(cs._mhsup)),
    ('alv', Prestation(ir._alv)),

    ############################################################
    # Cotisations sociales
    ############################################################

    # Salaires
    ('type_sal', EnumPresta(cs._type_sal, label = u"Catégorie de salariés")),
    ('salbrut', Prestation(cs._salbrut, label = u"Salaire brut ou traitement indiciaire brut")),
    ('prime', Prestation(cs._salbrut, label = u"Primes et indemnités des fonctionnaires")),
    ('sal_h_b', Prestation(cs._sal_h_b, label = u"Salaire horaire brut")),
    ('taille_entreprise', EnumPresta(cs._taille_entreprise,
                                    label = u"Catégorie de taille d'entreprise (pour calcul des cotisations sociales)",
                                    enum = Enum([u"Non pertienent",
                                                 u"Moins de 10 salariés",
                                                 u"De 10 à 19 salariés",
                                                 u"De 20 à 249 salariés",
                                                 u"Plus de 250 salariés"]))),
    
    ('cotpat_contrib', Prestation(cs._cotpat_contrib, label = u"Cotisations sociales patronales contributives")),
    ('cotpat_accident', Prestation(cs._cotpat_accident, label = u"Cotisations sociales patronales : accident du travail et maladies professionnelles")),
    ('cotpat_noncontrib', Prestation(cs._cotpat_noncontrib, label = u"Cotisations sociales patronales non contributives")),
    ('cotpat_main_d_oeuvre', Prestation(cs._cotpat_main_d_oeuvre, label = u"Cotisations sociales patronales main d'oeuvre")),
    ('cotpat_transport', Prestation(cs._cotpat_transport, label = u"Cotisations sociales patronales: versement transport")),
    ('cotpat', Prestation(cs._cotpat, label = u"Cotisations sociales patronales")),
<<<<<<< HEAD
    ('alleg_fillon', Prestation(cs._alleg_fillon)), # TODO: complete label

=======
    ('alleg_fillon', Prestation(cs._alleg_fillon, label = u"allègements Fillon sur les bas salaires")), 
    ('alleg_cice', Prestation(cs._alleg_cice, label = u"Crédit impôt compétitivité emploi")), 
    
>>>>>>> fbf85d23
    ('cotsal_contrib', Prestation(cs._cotsal_contrib, label = u"Cotisations sociales salariales contributives")),
    ('cotsal_noncontrib', Prestation(cs._cotsal_noncontrib, label = u"Cotisations sociales non salariales non-contributives")),
    ('cotsal', Prestation(cs._cotsal, label = u"Cotisations sociales salariales")),

    ('csgsald', Prestation(cs._csgsald, label = u"CSG déductible sur les salaires")),
    ('csgsali', Prestation(cs._csgsali, label = u"CSG imposables sur les salaires")),
    ('crdssal', Prestation(cs._crdssal, label = u"CRDS sur les salaires")),
    ('sal', Prestation(cs._sal, label = u"Salaires imposables")),
    ('salsuperbrut', Prestation(cs._salsuperbrut, label = u"Salaires super bruts")),

    # Allocations chômage
    ('chobrut', Prestation(cs._chobrut, label = u"Allocations chômage brutes")),
    ('csgchod', Prestation(cs._csgchod, label = u"CSG déductible sur les allocations chômage")),
    ('csgchoi', Prestation(cs._csgchoi, label = u"CSG imposable sur les allocations chômage")),
    ('crdscho', Prestation(cs._crdscho, label = u"CRDS sur les allocations chômage")),
    ('cho', Prestation(cs._cho, label = u"Allocations chômage imposables")),
    ('chonet', Prestation(cs._chonet, label = u"Allocations chômage nettes")),

    # Pensions
    ('rstbrut', Prestation(cs._rstbrut, label = u"Pensions de retraite brutes")),
    ('csgrstd', Prestation(cs._csgrstd, label = u"CSG déductible sur les pensions de retraite")),
    ('csgrsti', Prestation(cs._csgrsti, label = u"CSG imposable sur les pensions de retraite")),
    ('crdsrst', Prestation(cs._crdsrst, label = u"CRDS sur les pensions de retraite")),
    ('rst', Prestation(cs._rst, label = u"Pensions de retraite imposables")),
    ('rstnet', Prestation(cs._rstnet, label = u"Pensions de retraite nettes")),

    # Revenus du capital soumis au prélèvement libératoire
    ('csg_cap_lib', Prestation(cs._csg_cap_lib, label = u"CSG sur les revenus du capital soumis au prélèvement libératoire")),
    ('crds_cap_lib', Prestation(cs._crds_cap_lib, label = u"CRDS sur les revenus du capital soumis au prélèvement libératoire")),
    ('prelsoc_cap_lib', Prestation(cs._prelsoc_cap_lib, label = u"Prélèvements sociaux sur les revenus du capital soumis au prélèvement libératoire")),

    # Revenus du capital soumis au barème
    ('csg_cap_bar', Prestation(cs._csg_cap_bar, label = u"CSG sur les revenus du capital soumis au barème")),
    ('crds_cap_bar', Prestation(cs._crds_cap_bar, label = u"CRDS sur les revenus du capital soumis au barème")),
    ('prelsoc_cap_bar', Prestation(cs._prelsoc_cap_bar, label = u"Prélèvements sociaux sur les revenus du capital soumis au barème")),

    # Revenus fonciers (sur les foyers)
    ('csg_fon', Prestation(cs._csg_fon, "foy", label = u"CSG sur les revenus fonciers")),
    ('crds_fon', Prestation(cs._crds_fon, "foy", label = u"CRDS sur les revenus fonciers")),
    ('prelsoc_fon', Prestation(cs._prelsoc_fon, "foy", label = u"Prélèvements sociaux sur les revenus fonciers")),

    # Plus values de cessions de valeurs mobilières
    ('csg_pv_mo', Prestation(cs._csg_pv_mo, "foy", label = u"CSG sur les plus-values de cession de valeurs mobilières")),
    ('crds_pv_mo', Prestation(cs._crds_pv_mo, "foy", label = u"CRDS sur les plus-values de cession de valeurs mobilières")),
    ('prelsoc_pv_mo', Prestation(cs._prelsoc_pv_mo, "foy", label = u"Prélèvements sociaux sur les plus-values de cession de valeurs mobilières")),

    # Plus-values immobilières
    ('csg_pv_immo', Prestation(cs._csg_pv_immo, "foy", label = u"CSG sur les plus-values immobilières")),
    ('crds_pv_immo', Prestation(cs._crds_pv_immo, "foy", label = u"CRDS sur les plus-values immobilières")),
    ('prelsoc_pv_immo', Prestation(cs._prelsoc_pv_immo, "foy", label = u"Prélèvements sociaux sur les plus-values immobilières")),

    ('base_csg', Prestation(cs._base_csg)),
    ('ir_lps', Prestation(cs._ir_lps, start = date(2010, 1, 1))),

    ############################################################
    # Impôt sur le revenu
    ############################################################

    ('marpac', BoolPresta(ir._marpac, entity = 'foy')),
    ('celdiv', BoolPresta(ir._celdiv, entity = 'foy')),
    ('veuf', BoolPresta(ir._veuf, entity = 'foy')),
    ('jveuf', BoolPresta(ir._jveuf, entity = 'foy')),
    ('nbptr', Prestation(ir._nbptr, entity = 'foy', label = u"Nombre de parts")),
    ('rbg', Prestation(ir._rbg, entity = 'foy', label = u"Revenu brut global")),

    # charges déductibles
    ('cd_penali', Prestation(cd._cd_penali, entity = 'foy')),
    ('cd_acc75a', Prestation(cd._cd_acc75a, entity = 'foy')),
    ('cd_percap', Prestation(cd._cd_percap, entity = 'foy', start = date(2002,1,1), end = date(2006,12,31))),
    ('cd_deddiv', Prestation(cd._cd_deddiv, entity = 'foy')),
    ('cd_doment', Prestation(cd._cd_doment, entity = 'foy', start = date(2002,1,1), end = date(2005,12,31))),
    ('cd_eparet', Prestation(cd._cd_eparet, entity = 'foy', start = date(2004,1,1))),
    ('cd_sofipe', Prestation(cd._cd_sofipe, entity = 'foy', start = date(2002,1,1), end = date(2006,12,31))),
    ('cd_cinema', Prestation(cd._cd_cinema, entity = 'foy', start = date(2002,1,1), end = date(2005,12,31))),
    ('cd_ecodev', Prestation(cd._cd_ecodev, entity = 'foy', start = date(2007,1,1), end = date(2008,12,31))),
    ('cd_grorep', Prestation(cd._cd_grorep, entity = 'foy', start = date(2009,1,1))),

    ('charges_deduc_reforme', Prestation(cd._charges_deduc_reforme, entity = 'foy')),
    ('charge_loyer', Prestation(cd._charge_loyer, entity = 'foy')),

    ('rbg_int', Prestation(cd._rbg_int, entity = 'foy', label = u"Revenu brut global intermédiaire")),
    ('cd1', Prestation(cd._cd1, entity = 'foy', label = u"Charges déductibles non plafonnées")),
    ('cd2', Prestation(cd._cd2, entity = 'foy', label = u"Charges déductibles plafonnées", start = date(2002,1,1), end = date(2008,12,31))),
    ('charges_deduc', Prestation(cd._charges_deduc, entity = 'foy', label = u"Charges déductibles")),

    ('rfr_cd', Prestation(cd._rfr_cd, entity = 'foy', label = u"Charges déductibles entrant dans le revenus fiscal de référence")),  # TODO:

    ('rng', Prestation(ir._rng, entity = 'foy', label = u"Revenu net global")),
    ('rni', Prestation(ir._rni, entity = 'foy', label = u"Revenu net imposable")),

    ('abat_spe', Prestation(ir._abat_spe, entity = 'foy', label = u"Abattements spéciaux")),
    ('alloc', Prestation(ir._alloc, entity = 'foy', label = u"Allocation familiale pour l'ir")),
    ('deficit_ante', Prestation(ir._deficit_ante, entity = 'foy', label = u"Déficit global antérieur")),

    ('rev_sal', Prestation(ir._rev_sal)),
    ('sal_net', Prestation(ir._sal_net)),
    ('rev_pen', Prestation(ir._rev_pen)),
    ('pen_net', Prestation(ir._pen_net)),
    ('indu_plaf_abat_pen', Prestation(ir._indu_plaf_abat_pen, entity = 'foy')),
    ('abat_sal_pen', Prestation(ir._abat_sal_pen, start = date(2002,1,1), end = date(2005,12,31))),
    ('sal_pen_net', Prestation(ir._sal_pen_net)),
    ('rto', Prestation(ir._rto, label = u'Rentes viagères (rentes à titre onéreux)')),
    ('rto_net', Prestation(ir._rto_net, label = u'Rentes viagères après abattements')),
    ('tspr', Prestation(ir._tspr)),

    ('rev_cat_tspr', Prestation(ir._rev_cat_tspr, entity = 'foy', label = u"Revenu catégoriel - Salaires, pensions et rentes")),
    ('rev_cat_rvcm', Prestation(ir._rev_cat_rvcm, entity = 'foy', label = u'Revenu catégoriel - Capitaux')),
    ('rev_cat_rpns', Prestation(ir._rev_cat_rpns, entity = 'foy', label = u'Revenu catégoriel - Rpns')),
    ('rev_cat_rfon', Prestation(ir._rev_cat_rfon, entity = 'foy', label = u'Revenu catégoriel - Foncier')),

    ('rev_cat', Prestation(ir._rev_cat, entity = 'foy', label = u"Revenus catégoriels")),

    ('deficit_rcm', Prestation(ir._deficit_rcm, entity = 'foy', label = u'Deficit capitaux mobiliers')),
    ('csg_deduc', Prestation(ir._csg_deduc, entity = 'foy', label = u'Csg déductible')),

    ('plus_values', Prestation(ir._plus_values, entity = 'foy')),
    ('ir_brut', Prestation(ir._ir_brut, entity = 'foy')),
    ('nb_pac', Prestation(ir._nb_pac, entity = 'foy')),
    ('nb_adult', Prestation(ir._nb_adult, entity = 'foy')),
    ('ir_ss_qf', Prestation(ir._ir_ss_qf, entity = 'foy')),
    ('ir_plaf_qf', Prestation(ir._ir_plaf_qf, entity = 'foy')),
    ('avantage_qf', Prestation(ir._avantage_qf, entity = 'foy')),
    ('nat_imp', Prestation(ir._nat_imp, entity = 'foy')),
    ('decote', Prestation(ir._decote, entity = 'foy')),

    # réductions d'impots
    ('donapd', Prestation(ri._donapd, entity = 'foy')),
    ('dfppce', Prestation(ri._dfppce, entity = 'foy')),
    ('cotsyn', Prestation(ri._cotsyn, entity = 'foy')),
    ('resimm', Prestation(ri._resimm, entity = 'foy', start = date(2009,1,1))),
    ('patnat', Prestation(ri._patnat, entity = 'foy', start = date(2010,1,1))),
    ('sofipe', Prestation(ri._sofipe, entity = 'foy', start = date(2009,1,1))),
    ('saldom', Prestation(ri._saldom, entity = 'foy', start = date(2007,1,1))),
    ('intagr', Prestation(ri._intagr, entity = 'foy', start = date(2005,1,1))),
    ('prcomp', Prestation(ri._prcomp, entity = 'foy')),
    ('spfcpi', Prestation(ri._spfcpi, entity = 'foy')),
    ('mohist', Prestation(ri._mohist, entity = 'foy', start = date(2008,1,1))),
    ('sofica', Prestation(ri._sofica, entity = 'foy', start = date(2006,1,1))),
    ('cappme', Prestation(ri._cappme, entity = 'foy')),
    ('repsoc', Prestation(ri._repsoc, entity = 'foy', start = date(2003,1,1))),
    ('invfor', Prestation(ri._invfor, entity = 'foy')),
    ('deffor', Prestation(ri._deffor, entity = 'foy', start = date(2006,1,1))),
    ('daepad', Prestation(ri._daepad, entity = 'foy')),
    ('rsceha', Prestation(ri._rsceha, entity = 'foy')),
    ('invlst', Prestation(ri._invlst, entity = 'foy', start = date(2004,1,1))),
    ('domlog', Prestation(ri._domlog, entity = 'foy', start = date(2002,1,1), end = date(2009,12,31))),
    ('adhcga', Prestation(ri._adhcga, entity = 'foy')),
    ('creaen', Prestation(ri._creaen, entity = 'foy', start = date(2006,1,1))),
    ('ecpess', Prestation(ri._ecpess, entity = 'foy')),
    ('scelli', Prestation(ri._scelli, entity = 'foy', start = date(2009,1,1), end = date(2010,12,31))),
    ('locmeu', Prestation(ri._locmeu, entity = 'foy', start = date(2009,1,1), end = date(2010,12,31))),
    ('doment', Prestation(ri._doment, entity = 'foy')),
    ('domsoc', Prestation(ri._domsoc, entity = 'foy')),
    ('intemp', Prestation(ri._intemp, entity = 'foy', start = date(2002,1,1), end = date(2003,12,31))),
    ('garext', Prestation(ri._garext, entity = 'foy', start = date(2002,1,1), end = date(2005,12,31))),
    ('assvie', Prestation(ri._assvie, entity = 'foy', start = date(2002,1,1), end = date(2004,12,31))),
    ('invrev', Prestation(ri._invrev, entity = 'foy', start = date(2002,1,1), end = date(2003,12,31))),
    ('intcon', Prestation(ri._intcon, entity = 'foy', start = date(2004,1,1), end = date(2005,12,31))),
    ('ecodev', Prestation(ri._ecodev, entity = 'foy', start = date(2009,1,1), end = date(2009,12,31))),

    ('nb_pac2', Prestation(ci._nb_pac2, entity = 'foy')),

    ('ip_net', Prestation(ir._ip_net, entity = 'foy')),
    ('reductions', Prestation(ri._reductions, entity = 'foy')),
    ('iaidrdi', Prestation(ir._iaidrdi, entity = 'foy')),
    ('teicaa', Prestation(ir._teicaa, entity = 'foy')),
    ('cont_rev_loc', Prestation(ir._cont_rev_loc, entity = 'foy', start = date(2001,1,1))),
    ('iai', Prestation(ir._iai, entity = 'foy')),
    ('cehr', Prestation(ir._cehr, entity = 'foy')),
    ('cesthra', Prestation(ir._cesthra, entity = 'foy')),
    ('imp_lib', Prestation(ir._imp_lib, entity = 'foy')),


    # Prime pour l'emploi
    ('ppe_coef', Prestation(ir._ppe_coef, entity = 'foy')),
    ('ppe_base', Prestation(ir._ppe_base)),
    ('ppe_coef_tp', Prestation(ir._ppe_coef_tp)),
    ('ppe_elig', BoolPresta(ir._ppe_elig, entity = 'foy')),
    ('ppe_elig_i', BoolPresta(ir._ppe_elig_i)),
    ('ppe_rev', Prestation(ir._ppe_rev)),
    ('ppe_brute', Prestation(ir._ppe_brute, entity = 'foy', label = u"Prime pour l'emploi brute")),
    ('ppe', Prestation(ir._ppe,'foy', label = u"Prime pour l'emploi")),

    # Autres crédits d'impôts
    ('creimp', Prestation(ci._creimp, entity = 'foy')),
    ('accult', Prestation(ci._accult, entity = 'foy')),
    ('percvm', Prestation(ci._percvm, entity = 'foy', start = date(2010,1,1))),
    ('direpa', Prestation(ci._direpa, entity = 'foy')),
    ('mecena', Prestation(ci._mecena, entity = 'foy', start = date(2003,1,1))),
    ('prlire', Prestation(ci._prlire, entity = 'foy')),
    ('aidper', Prestation(ci._aidper, entity = 'foy')),
    ('quaenv', Prestation(ci._quaenv, entity = 'foy', start = date(2005,1,1))),
    ('drbail', Prestation(ci._drbail, entity = 'foy')),
    ('ci_garext', Prestation(ci._ci_garext, entity = 'foy', start = date(2005,1,1))),
    ('preetu', Prestation(ci._preetu, entity = 'foy', start = date(2005,1,1))),
    ('saldom2', Prestation(ci._saldom2, entity = 'foy', start = date(2007,1,1))),
    ('inthab', Prestation(ci._inthab, entity = 'foy', start = date(2007,1,1))),
    ('assloy', Prestation(ci._assloy, entity = 'foy', start = date(2005,1,1))),
    ('autent', Prestation(ci._autent, entity = 'foy', start = date(2009,1,1))),
    ('acqgpl', Prestation(ci._acqgpl, entity = 'foy', start = date(2002,1,1), end = date(2007,12,31))),
    ('divide', Prestation(ci._divide, entity = 'foy', start = date(2005,1,1), end = date(2009,12,31))),
    ('aidmob', Prestation(ci._aidmob, entity = 'foy', start = date(2005,1,1), end = date(2008,12,31))),

    ('jeunes', Prestation(ci._jeunes, entity = 'foy', start = date(2005,1,1), end = date(2008,12,31))),

    ('credits_impot', Prestation(ci._credits_impot, entity = 'foy')),

    ('irpp', Prestation(ir._irpp, entity = 'foy', label = u"Impôt sur le revenu des personnes physiques")),

    ('rfr', Prestation(ir._rfr, entity = 'foy')),
    ('rfr_rvcm', Prestation(ir._rfr_rvcm, entity = 'foy')),

#    ('alv', Prestation(ir._alv)),
    ('glo', Prestation(ir._glo, entity = 'foy')),
    ('rag', Prestation(ir._rag)),
    ('ric', Prestation(ir._ric)),
    ('rac', Prestation(ir._rac)),
    ('rnc', Prestation(ir._rnc)),
    ('rpns', Prestation(ir._rpns)),
    ('fon', Prestation(ir._fon, entity = 'foy')),

    ('rpns_mvct', Prestation(ir._rpns_mvct)),
    ('rpns_pvct', Prestation(ir._rpns_pvct)),
    ('rpns_mvlt', Prestation(ir._rpns_mvlt)),
    ('rpns_pvce', Prestation(ir._rpns_pvce)),
    ('rpns_exon', Prestation(ir._rpns_exon)),
    ('rpns_i', Prestation(ir._rpns_i)),

    ('rev_cap_bar', Prestation(ir._rev_cap_bar, entity = 'foy')),
    ('rev_cap_lib', Prestation(ir._rev_cap_lib, entity = 'foy')),
    ('avf', Prestation(ir._avf, entity = 'foy')),

    ###########################################################
    # Impôt sur le revenu afférent à la plus-value immobilière
    ###########################################################

    ('ir_pv_immo', Prestation(immo._ir_pv_immo, 
                              entity = 'foy',
                              label = u"Impôt sur le revenu afférent à la plus-value immobilière")),

    ############################################################
    # Impôt de solidarité sur la fortune
    ############################################################
    ('isf_imm_bati', Prestation(isf._isf_imm_bati, entity = 'foy')),
    ('isf_imm_non_bati', Prestation(isf._isf_imm_non_bati, entity = 'foy')),
    ('isf_actions_sal', Prestation(isf._isf_actions_sal, entity = 'foy', start = date(2006,1,1))),
    ('isf_droits_sociaux', Prestation(isf._isf_droits_sociaux, entity = 'foy')),
    ('ass_isf', Prestation(isf._ass_isf, entity = 'foy')),

    ('isf_iai', Prestation(isf._isf_iai, entity = 'foy')),
    ('tot_impot', Prestation(isf._tot_impot, entity = 'foy')),
    ('isf_avant_plaf', Prestation(isf._isf_avant_plaf, entity = 'foy')),
    ('isf_reduc_pac', Prestation(isf._isf_reduc_pac, entity = 'foy')),
    ('isf_inv_pme', Prestation(isf._isf_inv_pme, entity = 'foy', start = date(2008,1,1))),
    ('isf_org_int_gen', Prestation(isf._isf_org_int_gen, entity = 'foy')),
    ('revetproduits', Prestation(isf._revetproduits, entity = 'foy')),
    ('isf_apres_plaf', Prestation(isf._isf_apres_plaf, entity = 'foy')),
    ('isf_tot', Prestation(isf._isf_tot, entity = 'foy')),

    ############################################################
    #                            Bouclier Fiscal
    ############################################################
    ('rvcm_plus_abat', Prestation(isf._rvcm_plus_abat, entity = 'foy')),
    ('maj_cga_i', Prestation(isf._maj_cga_i)),
    ('maj_cga', Prestation(isf._maj_cga, entity = 'foy')),

    ('bouclier_rev', Prestation(isf._bouclier_rev, 
                                entity = 'foy',
                                start = date(2006,1,1),
                                end = date(2010,12,31))),
    ('bouclier_imp_gen', Prestation(isf._bouclier_imp_gen,
                                    entity = 'foy',
                                    start = date(2006,1,1),
                                    end = date(2010,12,31))),
    ('restitutions', Prestation(isf._restitutions,
                                entity = 'foy',
                                start = date(2006,1,1),
                                end = date(2010,12,31))),
    ('bouclier_sumimp', Prestation(isf._bouclier_sumimp,
                                   entity = 'foy',
                                   start = date(2006,1,1),
                                   end = date(2010,12,31))),
    ('bouclier_fiscal', Prestation(isf._bouclier_fiscal, 
                                   entity = 'foy', 
                                   start = date(2006,1,1),
                                   end = date(2010,12,31))),

    # TODO: inclure aussi les dates si nécessaire start = date(2007,1,1)

    ############################################################
    # Prestations familiales
    ############################################################

    ('etu', BoolPresta(pf._etu, label = u"Indicatrice individuelle étudiant")),
    ('biact', BoolPresta(pf._biact, entity = 'fam', label = u"Indicatrice de biactivité")),
    ('concub', BoolPresta(pf._concub, entity = 'fam', label = u"Indicatrice de vie en couple")),
    ('maries', BoolPresta(pf._maries, entity = 'fam')),
    ('nb_par', Prestation(pf._nb_par, entity = 'fam', label = u"Nombre de parents")),
    ('smic55', BoolPresta(pf._smic55, label = u"Indicatrice individuelle d'un salaire supérieur à 55% du smic")),
    ('isol', BoolPresta(pf._isol, entity = 'fam')),

    ('div', Prestation(pf._div)),
    ('rev_coll', Prestation(pf._rev_coll)),
    ('br_pf_i', Prestation(pf._br_pf_i, label = 'Base ressource individuele des prestations familiales')),
    ('br_pf', Prestation(pf._br_pf, entity = 'fam', label = 'Base ressource des prestations familiales')),

    ('af_nbenf', Prestation(pf._af_nbenf, entity = 'fam', label = u"Nombre d'enfant au sens des AF")),
    ('af_base', Prestation(pf._af_base, entity = 'fam', label = 'Allocations familiales - Base')),
    ('af_majo', Prestation(pf._af_majo, entity = 'fam', label = 'Allocations familiales - Majoration pour age')),
    ('af_forf', Prestation(pf._af_forf, entity = 'fam', label = 'Allocations familiales - Forfait 20 ans', start = date(2003,7,1))),
    ('af', Prestation(pf._af, entity = 'fam', label = u"Allocations familiales")),

    ('cf_temp', Prestation(pf._cf, entity = 'fam', label = u"Complément familial avant d'éventuels cumuls")),
    ('asf_elig', BoolPresta(pf._asf_elig)),
    ('asf', Prestation(pf._asf, entity = 'fam', label = u"Allocation de soutien familial")),

    ('ars', Prestation(pf._ars, entity = 'fam', label = u"Allocation de rentrée scolaire")),


    ('paje_base_temp', Prestation(pf._paje_base, entity = 'fam', label = u"Allocation de base de la PAJE sans tenir compte d'éventuels cumuls", start = date(2004,1,1))),
    ('paje_base', Prestation(pf._paje_cumul, entity = 'fam', label = u"Allocation de base de la PAJE", start = date(2004,1,1))),

    ('paje_nais', Prestation(pf._paje_nais, entity = 'fam', label = u"Allocation de naissance de la PAJE", start = date(2004,1,1))),
    ('paje_clca', Prestation(pf._paje_clca, entity = 'fam', label = u"PAJE - Complément de libre choix d'activité", start = date(2004,1,1))),
    ('paje_clca_taux_plein', BoolPresta(pf._paje_clca_taux_plein, entity = 'fam', label = u"Indicatrice Clca taux plein", start = date(2004,1,1))),
    ('paje_clca_taux_partiel', BoolPresta(pf._paje_clca_taux_partiel, entity = 'fam', label = u"Indicatrice Clca taux partiel", start = date(2004,1,1))),
    ('paje_colca', Prestation(pf._paje_colca, entity = 'fam', label = u"PAJE - Complément optionnel de libre choix d'activité", start = date(2004,1,1))),
    ('paje_clmg', Prestation(pf._paje_clmg, entity = 'fam', label = u"PAJE - Complément de libre choix du mode de garde", start = date(2004,1,1))),
    ('paje', Prestation(pf._paje, entity = 'fam', label = u"PAJE - Ensemble des prestations", start = date(2004,1,1))),


    ('cf', Prestation(pf._cf_cumul, entity = 'fam', label = u"Complément familial")),
    ('aeeh', Prestation(pf._aeeh, entity = 'fam', label = u"Allocation d'éducation de l'enfant handicapé")),

    ('ape_temp', Prestation(pf._ape, entity = 'fam', label = u"Allocation parentale d'éducation", end = date(2004, 1,1))),
    ('apje_temp', Prestation(pf._apje, entity = 'fam', label = u"Allocation pour le jeune enfant", end = date(2004, 1,1))),
    ('ape', Prestation(pf._ape_cumul, entity = 'fam', label = u"Allocation parentale d'éducation", end = date(2004, 1,1))),
    ('apje', Prestation(pf._apje_cumul, entity = 'fam', label = u"Allocation pour le jeune enfant", end = date(2004, 1,1))),

    ('crds_pfam', Prestation(pf._crds_pfam, entity = 'fam', label = u"CRDS (prestations familiales)")),

    # En fait en vigueur pour les enfants nés avant 2004 ...
    # TODO Gestion du cumul apje ape
    ############################################################
    # Allocations logement
    ############################################################

    ('br_al', Prestation(lg._br_al, entity = 'fam', label = u"Base ressource des allocations logement")),
    ('al_pac', Prestation(lg._al_pac, entity = 'fam', label = u"Nombre de personnes à charge au sens des allocations logement")),
    ('al', Prestation(lg._al, entity = 'fam', label = u"Allocation logement (indifferrenciée)")),
    ('alf', Prestation(lg._alf, entity = 'fam', label = u"Allocation logement familiale")),
    ('als', Prestation(lg._als, entity = 'fam', label = u"Allocation logement sociale")),
    ('als_nonet', Prestation(lg._als_nonet, entity = 'fam', label = u"Allocation logement sociale (non étudiant)")),
    ('alset', Prestation(lg._alset, entity = 'fam', label = u"Allocation logement sociale étudiante")),
    ('apl', Prestation(lg._apl, entity = 'fam', label = u"Aide personalisée au logement")),
    ('crds_lgtm', Prestation(lg._crds_lgtm, entity = 'fam', label = u"CRDS (allocation logement)")),

    ############################################################
    # RSA/RMI
    ############################################################

    ('div_ms', Prestation(ms._div_ms)),
    ('rfon_ms', Prestation(ms._rfon_ms)),

    ('ra_rsa', Prestation(ms._ra_rsa, label = u"Revenus d'activité du Rsa")),
    ('br_rmi_i', Prestation(ms._br_rmi_i)),
    ('br_rmi_ms', Prestation(ms._br_rmi_ms)),
    ('br_rmi_pf', Prestation(ms._br_rmi_pf)),
    ('br_rmi', Prestation(ms._br_rmi, entity = 'fam', label = u"Base ressources du Rmi/Rsa")),

    ('rmi_nbp', Prestation(ms._rmi_nbp, entity = 'fam', label = u"Nombre de personne à charge au sens du Rmi/Rsa")),
    ('forf_log', Prestation(ms._forf_log, entity = 'fam')),
    ('rsa_socle', Prestation(ms._rsa_socle, entity = 'fam', label = u"RSA socle")),
    ('rmi', Prestation(ms._rmi, entity = 'fam', label = u"Revenu de solidarité active - socle")),
    ('rsa', Prestation(ms._rsa, entity = 'fam', label = u"Revenu de solidarité active")),
    ('majo_rsa', Prestation(ms._majo_rsa, entity = 'fam',
        label = u"Majoration pour parent isolé du Revenu de solidarité active socle", start = date(2009, 7, 1))),
    ('rsa_act', Prestation(ms._rsa_act, entity = 'fam', label = u"Revenu de solidarité active - activité",
        start = date(2009, 7, 1))),
    ('rsa_act_i', Prestation(ms._rsa_act_i)),
    ('psa', Prestation(ms._psa, entity = 'fam', label = u"Prime de solidarité active", start = date(2009, 1, 1),
        end = date(2009, 12,31))),
    ('api', Prestation(ms._api, entity = 'fam', end = date(2009, 7, 1), label = u"Allocation de parent isolé" )),
    ('crds_mini', Prestation(ms._crds_mini, entity = 'fam', start = date(2009, 7, 1))),
    ('aefa', Prestation(ms._aefa, entity = 'fam', label = u"Allocation exceptionelle de fin d'année")),

    ############################################################
    # ASPA/ASI, Minimum vieillesse
    ############################################################

    ('br_mv_i', Prestation(ms._br_mv_i, label = u"Base ressources du minimum vieillesse/ASPA")),
    ('br_mv', Prestation(ms._br_mv, entity = 'fam', label = u"Base ressources du minimum vieillesse/ASPA")),

    ('asi_aspa_nb_alloc', Prestation(ms._asi_aspa_nb_alloc, entity = 'fam')),
    ('asi_aspa_elig', BoolPresta(ms._asi_aspa_elig, entity = 'fam')),
    ('asi_elig', BoolPresta(ms._asi_elig, label = u"Indicatrice individuelle d'éligibilité à l'allocation supplémentaire d'invalidité")),
    ('asi_coexist_aspa', Prestation(ms._asi_coexist_aspa, entity = 'fam', label = u"Allocation supplémentaire d'invalidité quand un adulte de la famille perçoit l'ASPA")),
    ('asi_pure', Prestation(ms._asi_pure, entity = 'fam', label = u"Allocation supplémentaire d'invalidité quand aucun adulte de la famille ne perçoit l'ASPA")),
    ('asi', Prestation(ms._asi, entity = 'fam', label = u"Allocation supplémentaire d'invalidité", start = date(2007, 1, 1))),
        # En 2007, Transformation du MV et de L'ASI en ASPA et ASI. La prestation ASPA calcule bien l'ancien MV
        # mais TODO manque l'ancienne ASI

    ('aspa_elig', BoolPresta(ms._aspa_elig, label = u"Indicatrice individuelle d'éligibilité à l'allocation de solidarité aux personnes agées")),
    ('aspa_coexist_asi', Prestation(ms._aspa_coexist_asi, entity = 'fam', label = u"Allocation de solidarité aux personnes agées quand un adulte de la famille perçoit l'ASI")),
    ('aspa_pure', Prestation(ms._aspa_pure, entity = 'fam', label = u"Allocation de solidarité aux personnes agées quand aucun adulte de la famille ne perçoit l'ASI")),
    ('aspa', Prestation(ms._aspa, entity = 'fam', label = u"Allocation de solidarité aux personnes agées")),

    ############################################################
    # Allocation adulte handicapé
    ############################################################

    ('br_aah', Prestation(ms._br_aah, entity = 'fam', label = u"Base ressources de l'allocation adulte handicapé")),
    ('aah', Prestation(ms._aah, entity = 'fam', label = u"Allocation adulte handicapé")),
    ('caah', Prestation(ms._caah, entity = 'fam', label = u"Complément de l'allocation adulte handicapé")),

    ############################################################
    # Taxe d'habitation
    ############################################################

    ('tax_hab', Prestation(th._tax_hab, entity = 'men', label = u"Taxe d'habitation")),

    ############################################################
    # Unité de consommation du ménage
    ############################################################
    ('uc', Prestation(cm._uc, entity = 'men', label = u"Unités de consommation")),

    ############################################################
    # Catégories
    ############################################################

    ('typ_men', IntPresta(cm._typ_men, entity = 'men', label = u"Type de ménage")),
    ('nb_ageq0', IntPresta(cl._nb_ageq0, entity = 'men', label = u"Effectifs des tranches d'âge quiquennal")),
     ('nbinde', EnumPresta(cl._nbinde, label = u"Nombre d'individus dans le ménage", entity = 'men',
                           enum = Enum([u"Une personne",
                                        u"Deux personnes",
                                        u"Trois personnes",
                                        u"Quatre personnes",
                                        u"Cinq personnes",
                                        u"Six personnes et plus"], start = 1))),
 
     ('cplx', BoolPresta(cl._cplx, entity = 'men', label = u"Indicatrice de ménage complexe")),
 
     ('act_cpl', IntPresta(cl._act_cpl, entity = 'men', label = u"Nombre d'actifs parmi la personne de référence du méange et son conjoint")),
     ('cohab', BoolPresta(cl._cohab, entity = 'men', label = u"Vie en couple")),
     ('act_enf', IntPresta(cl._act_enf, entity = 'men', label = u"Nombre d'enfants actifs")),
 
     ('typmen15', EnumPresta(cl._typmen15, label = u"Type de ménage", entity = 'men',
                           enum = Enum([u"Personne seule active",
                                        u"Personne seule inactive",
                                        u"Familles monoparentales, parent actif",
                                        u"Familles monoparentales, parent inactif et au moins un enfant actif",
                                         u"Familles monoparentales, tous inactifs",
                                         u"Couples sans enfant, 1 actif",
                                         u"Couples sans enfant, 2 actifs",
                                         u"Couples sans enfant, tous inactifs",
                                         u"Couples avec enfant, 1 membre du couple actif",
                                         u"Couples avec enfant, 2 membres du couple actif",
                                         u"Couples avec enfant, couple inactif et au moins un enfant actif",
                                         u"Couples avec enfant, tous inactifs",
                                         u"Autres ménages, 1 actif",
                                         u"Autres ménages, 2 actifs ou plus",
                                         u"Autres ménages, tous inactifs"],start = 1))),
 
     ('decile', EnumPresta(cm._decile, entity = 'men', label = u"Décile de niveau de vie disponible",
                         enum = Enum([u"Hors champ"
                                      u"1er décile",
                                      u"2nd décile",
                                      u"3e décile",
                                      u"4e décile",
                                      u"5e décile",
                                      u"6e décile",
                                      u"7e décile",
                                      u"8e décile",
                                      u"9e décile",
                                      u"10e décile"]))),
 
     ('decile_net', EnumPresta(cm._decile_net, entity = 'men', label = u"Décile de niveau de vie net",
                         enum = Enum([u"Hors champ"
                                      u"1er décile",
                                      u"2nd décile",
                                      u"3e décile",
                                      u"4e décile",
                                      u"5e décile",
                                      u"6e décile",
                                      u"7e décile",
                                      u"8e décile",
                                      u"9e décile",
                                      u"10e décile"]))),

     ('pauvre40', EnumPresta(cm._pauvre40, entity = 'men', label = u"Pauvreté monétaire au seuil de 40%",
                         enum = Enum([u"Ménage au dessus du seuil de pauvreté à 40%",
                                      u"Ménage en dessous du seuil de pauvreté à 40%"]))),

     ('pauvre50', EnumPresta(cm._pauvre50, entity = 'men', label = u"Pauvreté monétaire au seuil de 50%",
                         enum = Enum([u"Ménage au dessus du seuil de pauvreté à 50%",
                                      u"Ménage en dessous du seuil de pauvreté à 50%"]))),

     ('pauvre60', EnumPresta(cm._pauvre60, entity = 'men', label = u"Pauvreté monétaire au seuil de 60%",
                         enum = Enum([u"Ménage au dessus du seuil de pauvreté à 50%",
                                      u"Ménage en dessous du seuil de pauvreté à 50%"]))),

    ############################################################
    # Totaux
    ############################################################

    ('revdisp_i', Prestation(cm._revdisp_i, label = u"Revenu disponible individuel")),
    ('revdisp', Prestation(cm._revdisp, entity = 'men', label = u"Revenu disponible du ménage")),
    ('nivvie', Prestation(cm._nivvie, entity = 'men', label = u"Niveau de vie du ménage")),

    ('revnet_i', Prestation(cm._revnet_i, label = u"Revenu net individuel")),
    ('revnet', Prestation(cm._revnet, entity = 'men', label = u"Revenu net du ménage")),
    ('nivvie_net', Prestation(cm._nivvie_net, entity = 'men', label = u"Niveau de vie net du ménage")),

    ('revini_i', Prestation(cm._revini_i, label = u"Revenu initial individuel")),
    ('revini', Prestation(cm._revini, entity = 'men', label = u"Revenu initial du ménage")),
    ('nivvie_ini', Prestation(cm._nivvie_ini, entity = 'men', label = u"Niveau de vie initial du ménage")),

    ('rev_trav', Prestation(cm._rev_trav)),
    ('pen', Prestation(cm._pen)),
    ('cotsoc_bar', Prestation(cm._cotsoc_bar)),
    ('cotsoc_lib', Prestation(cm._cotsoc_lib)),
    ('rev_cap', Prestation(cm._rev_cap)),
    ('psoc', Prestation(cm._psoc)),
    ('pfam', Prestation(cm._pfam, label = u"Prestations familiales")),
    ('mini', Prestation(cm._mini)),
    ('logt', Prestation(cm._logt, label = u"Allocation logement")),
    ('impo', Prestation(cm._impo, label = u"Impôt sur le revenu")),
    ('crds', Prestation(cm._crds, label = u"Contribution au remboursement de la dette sociale")),
    ('csg', Prestation(cm._csg, label = u"Contribution sociale généralisée")),
    ('cotsoc_noncontrib', Prestation(cm._cotsoc_noncontrib, label = u"Cotisations sociales non contributives")),
    ))

for name, prestation in prestation_by_name.iteritems():
    if prestation.label is None:
        prestation.label = name
    assert prestation.name is None
    prestation.name = name<|MERGE_RESOLUTION|>--- conflicted
+++ resolved
@@ -118,14 +118,10 @@
     ('cotpat_main_d_oeuvre', Prestation(cs._cotpat_main_d_oeuvre, label = u"Cotisations sociales patronales main d'oeuvre")),
     ('cotpat_transport', Prestation(cs._cotpat_transport, label = u"Cotisations sociales patronales: versement transport")),
     ('cotpat', Prestation(cs._cotpat, label = u"Cotisations sociales patronales")),
-<<<<<<< HEAD
-    ('alleg_fillon', Prestation(cs._alleg_fillon)), # TODO: complete label
-
-=======
-    ('alleg_fillon', Prestation(cs._alleg_fillon, label = u"allègements Fillon sur les bas salaires")), 
-    ('alleg_cice', Prestation(cs._alleg_cice, label = u"Crédit impôt compétitivité emploi")), 
+    ('alleg_fillon', Prestation(cs._alleg_fillon, label = u"Allègements Fillon sur les bas salaires")), 
+    ('alleg_cice', Prestation(cs._alleg_cice, label = u"Crédit d'impôt compétitivité emploi")), 
     
->>>>>>> fbf85d23
+
     ('cotsal_contrib', Prestation(cs._cotsal_contrib, label = u"Cotisations sociales salariales contributives")),
     ('cotsal_noncontrib', Prestation(cs._cotsal_noncontrib, label = u"Cotisations sociales non salariales non-contributives")),
     ('cotsal', Prestation(cs._cotsal, label = u"Cotisations sociales salariales")),
