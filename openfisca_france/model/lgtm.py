# -*- coding: utf-8 -*-


# OpenFisca -- A versatile microsimulation software
# By: OpenFisca Team <contact@openfisca.fr>
#
# Copyright (C) 2011, 2012, 2013, 2014 OpenFisca Team
# https://github.com/openfisca
#
# This file is part of OpenFisca.
#
# OpenFisca is free software; you can redistribute it and/or modify
# it under the terms of the GNU Affero General Public License as
# published by the Free Software Foundation, either version 3 of the
# License, or (at your option) any later version.
#
# OpenFisca is distributed in the hope that it will be useful,
# but WITHOUT ANY WARRANTY; without even the implied warranty of
# MERCHANTABILITY or FITNESS FOR A PARTICULAR PURPOSE.  See the
# GNU Affero General Public License for more details.
#
# You should have received a copy of the GNU Affero General Public License
# along with this program.  If not, see <http://www.gnu.org/licenses/>.


from __future__ import division

import csv
import json
import pkg_resources

from numpy import ceil, fromiter, int16, logical_not as not_, maximum as max_, minimum as min_, round

import openfisca_france
from .base import *  # noqa
from .pfam import nb_enf


zone_apl_by_depcom = None


@reference_formula
class al_pac(SimpleFormulaColumn):
    column = FloatCol
    entity_class = Familles
    label = u"Nombre de personne à charge au sens des allocations logement"

    def function(self, simulation, period):
        '''
        site de la CAF en 2011:

        # Enfant à charge
        Vous assurez financièrement l'entretien et asez la responsabilité
        affective et éducative d'un enfant, que vous ayez ou non un lien de
        parenté avec lui. Il est reconnu à votre charge pour le versement
        des aides au logement jusqu'au mois précédent ses 21 ans.
        Attention, s'il travaille, il doit gagner moins de 836,55 € par mois.

        # Parents âgés ou infirmes
        Sont à votre charge s'ils vivent avec vous et si leurs revenus 2009
        ne dépassent pas 10 386,59 € :
        * vos parents ou grand-parents âgés de plus de 65 ans ou d'au moins
        60 ans, inaptes au travail, anciens déportés,
        * vos proches parents infirmes âgés de 22 ans ou plus (parents,
        grand-parents, enfants, petits enfants, frères, soeurs, oncles,
        tantes, neveux, nièces).
        '''
        period = period.start.offset('first-of', 'month').period('month')
        age_holder = simulation.compute('age', period)
        smic55_holder = simulation.compute('smic55', period)
        nbR_holder = simulation.compute('nbR', period.start.offset('first-of', 'year').period('year'))
        D_enfch = simulation.legislation_at(period.start).al.autres.D_enfch
        af = simulation.legislation_at(period.start).fam.af
        cf = simulation.legislation_at(period.start).fam.cf

        age = self.split_by_roles(age_holder, roles = ENFS)
        smic55 = self.split_by_roles(smic55_holder, roles = ENFS)

        # P_AL.D_enfch est une dummy qui vaut 1 si les enfants sont comptés à
        # charge (cas actuel) et zéro sinon.
        nbR = self.cast_from_entity_to_role(nbR_holder, role = VOUS)
        al_nbinv = self.sum_by_entity(nbR)

        age1 = af.age1
        age2 = cf.age2
        al_nbenf = nb_enf(age, smic55, age1, age2)
        al_pac = D_enfch * (al_nbenf + al_nbinv)  #  TODO: manque invalides
        # TODO: il faudrait probablement définir les aides au logement pour un ménage et non
        # pour une famille
        return period, al_pac


@reference_formula
class br_al(SimpleFormulaColumn):
    column = FloatCol
    entity_class = Familles
    label = u"Base ressource des allocations logement"

    def function(self, simulation, period):
        period = period.start.offset('first-of', 'month').period('month')
        two_years_ago = period.start.offset('first-of', 'year').period('year').offset(-2)
        etu_holder = simulation.compute('etu', period)
        boursier_holder = simulation.compute('boursier', period)
        br_pf_i_holder = simulation.compute('br_pf_i', two_years_ago)
        rev_coll_holder = simulation.compute('rev_coll', two_years_ago)
        biact = simulation.calculate('biact', period)
        Pr = simulation.legislation_at(period.start).al.ressources

        boursier = self.split_by_roles(boursier_holder, roles = [CHEF, PART])
        br_pf_i = self.split_by_roles(br_pf_i_holder, roles = [CHEF, PART])
        etu = self.split_by_roles(etu_holder, roles = [CHEF, PART])
        rev_coll = self.sum_by_entity(rev_coll_holder)
        etuC = (etu[CHEF]) & (not_(etu[PART]))
        etuP = not_(etu[CHEF]) & (etu[PART])
        etuCP = (etu[CHEF]) & (etu[PART])
        # Boursiers
        # TODO: distinguer boursier foyer/boursier locatif
        etuCB = etu[CHEF] & boursier[CHEF]
        etuPB = etu[PART] & boursier[PART]
        # self.etu = (self.etu[CHEF]>=1)|(self.etuP>=1)
        revCatVous = max_(br_pf_i[CHEF], etuC * (Pr.dar_4 - (etuCB) * Pr.dar_5))
        revCatConj = max_(br_pf_i[PART], etuP * (Pr.dar_4 - (etuPB) * Pr.dar_5))
        revCatVsCj = (
            not_(etuCP) * (revCatVous + revCatConj) +
            etuCP * max_(br_pf_i[CHEF] + br_pf_i[PART], Pr.dar_4 - (etuCB | etuPB) * Pr.dar_5 + Pr.dar_7)
            )

        # TODO: ajouter les paramètres pour les étudiants en foyer (boursier et non boursier),
        # les inclure dans le calcul somme des revenus catégoriels après abatement
        revCat = revCatVsCj + rev_coll

        # TODO: charges déductibles : pension alimentaires et abatements spéciaux
        revNet = revCat

        # On ne considère pas l'abattement sur les ressources de certaines
        # personnes (enfant, ascendants ou grands infirmes).

        # abattement forfaitaire double activité
        abatDoubleAct = biact * Pr.dar_1

        # TODO: neutralisation des ressources
        # ...

        # TODO: abbattement sur les ressources
        # ...

        # TODO: évaluation forfaitaire des ressources (première demande)

        # TODO :double résidence pour raisons professionnelles

        # Base ressource des aides au logement (arrondies aux 100 euros supérieurs)

        br_al = ceil(max_(revNet - abatDoubleAct, 0) / 100) * 100

        return period, br_al


@reference_formula
class aide_logement_montant(SimpleFormulaColumn):
    column = FloatCol
    entity_class = Familles
    label = u"Formule des aides aux logements en secteur locatif"

    def function(self, simulation, period):
        period = period.start.offset('first-of', 'month').period('month')
        concub = simulation.calculate('concub', period)
        br_al = simulation.calculate('br_al', period)
        so_holder = simulation.compute('so', period)
        loyer_holder = simulation.compute('loyer', period)
        coloc_holder = simulation.compute('coloc', period)
        isol = simulation.calculate('isol', period)
        al_pac = simulation.calculate('al_pac', period)
        zone_apl_famille = simulation.calculate('zone_apl_famille', period)
        nat_imp_holder = simulation.compute('nat_imp', period.start.period(u'year').offset('first-of'))
        al = simulation.legislation_at(period.start).al
        fam = simulation.legislation_at(period.start).fam

        so = self.cast_from_entity_to_roles(so_holder)
        so = self.filter_role(so, role = CHEF)
        loyer = self.cast_from_entity_to_roles(loyer_holder)
        loyer = self.filter_role(loyer, role = CHEF)

        zone_apl = zone_apl_famille
        # Variables individuelles
        coloc = self.any_by_roles(coloc_holder)
        # Variables du foyer fiscal
        nat_imp = self.cast_from_entity_to_roles(nat_imp_holder)
        nat_imp = self.any_by_roles(nat_imp)

        # ne prend pas en compte les chambres ni les logements-foyers.
        # variables nécéssaires dans FA
        # isol : ménage isolé
        # concub: ménage en couple (rq : concub = ~isol.
        # al_pac : nb de personne à charge du ménage prise en compte pour les AL
        # zone_apl
        # loyer
        # br_al : base ressource des al après abattement.
        # coloc (1 si colocation, 0 sinon)
        # so : statut d'occupation du logement
        #   SO==1 : Accédant à la propriété
        #   SO==2 : Propriétaire (non accédant) du logement.
        #   SO==3 : Locataire d'un logement HLM
        #   SO==4 : Locataire ou sous-locataire d'un logement loué vie non-HLM
        #   SO==5 : Locataire ou sous-locataire d'un logement loué meublé ou d'une chambre d'hôtel.
        #   sO==6 : Logé gratuitement par des parents, des amis ou l'employeur

        loca = (3 <= so) & (5 >= so)
        acce = so == 1
        rmi = al.rmi
        bmaf = fam.af.bmaf_n_2

        # # aides au logement pour les locataires
        # loyer mensuel;
        L1 = loyer
        # loyer plafond;
        lp_taux = (not_(coloc)) * 1 + coloc * al.loyers_plafond.colocation

        z1 = al.loyers_plafond.zone1
        z2 = al.loyers_plafond.zone2
        z3 = al.loyers_plafond.zone3

        Lz1 = (
            isol * (al_pac == 0) * z1.L1 +
            concub * (al_pac == 0) * z1.L2 +
            (al_pac > 0) * z1.L3 +
            (al_pac > 1) * (al_pac - 1) * z1.L4
            ) * lp_taux
        Lz2 = (
            isol * (al_pac == 0) * z2.L1 +
            concub * (al_pac == 0) * z2.L2 +
            (al_pac > 0) * z2.L3 +
            (al_pac > 1) * (al_pac - 1) * z2.L4
            ) * lp_taux
        Lz3 = (
            isol * (al_pac == 0) * z3.L1 +
            concub * (al_pac == 0) * z3.L2 +
            (al_pac > 0) * z3.L3 +
            (al_pac > 1) * (al_pac - 1) * z3.L4
            ) * lp_taux

        L2 = Lz1 * (zone_apl == 1) + Lz2 * (zone_apl == 2) + Lz3 * (zone_apl == 3)
        # loyer retenu
        L = min_(L1, L2)

        # forfait de charges
        P_fc = al.forfait_charges
        C = (
            not_(coloc) * (P_fc.fc1 + al_pac * P_fc.fc2) +
            coloc * ((isol * 0.5 + concub) * P_fc.fc1 + al_pac * P_fc.fc2)
            )

        # dépense éligible
        E = L + C

        # ressources prises en compte
        R = br_al

        # Plafond RO
        R1 = (
            al.R1.taux1 * rmi * (isol) * (al_pac == 0) +
            al.R1.taux2 * rmi * (concub) * (al_pac == 0) +
            al.R1.taux3 * rmi * (al_pac == 1) +
            al.R1.taux4 * rmi * (al_pac >= 2) +
            al.R1.taux5 * rmi * (al_pac > 2) * (al_pac - 2)
            )

        R2 = (
            al.R2.taux4 * bmaf * (al_pac >= 2) +
            al.R2.taux5 * bmaf * (al_pac > 2) * (al_pac - 2)
            )

        Ro = round(12 * (R1 - R2) * (1 - al.autres.abat_sal))

        Rp = max_(0, R - Ro)

        # Participation personnelle
        Po = max_(al.pp.taux * E, al.pp.min)

        # Taux de famille
        TF = (
            al.TF.taux1 * (isol) * (al_pac == 0) +
            al.TF.taux2 * (concub) * (al_pac == 0) +
            al.TF.taux3 * (al_pac == 1) +
            al.TF.taux4 * (al_pac == 2) +
            al.TF.taux5 * (al_pac == 3) +
            al.TF.taux6 * (al_pac >= 4) +
            al.TF.taux7 * (al_pac > 4) * (al_pac - 4)
            )
        # Loyer de référence
        L_Ref = (
            z2.L1 * (isol) * (al_pac == 0) +
            z2.L2 * (concub) * (al_pac == 0) +
            z2.L3 * (al_pac >= 1) +
            z2.L4 * (al_pac > 1) * (al_pac - 1)
            )

        RL = L / L_Ref

        # TODO: paramètres en dur ??
        TL = max_(max_(0, al.TL.taux2 * (RL - 0.45)), al.TL.taux3 * (RL - 0.75) + al.TL.taux2 * (0.75 - 0.45))

        Tp = TF + TL

        PP = Po + Tp * Rp
        al_loc = max_(0, E - PP) * loca
        al_loc = al_loc * (al_loc >= al.autres.nv_seuil)

        # # TODO: APL pour les accédants à la propriété
        al_acc = 0 * acce
        # # APL (tous)
<<<<<<< HEAD
        al = al_loc + al_acc

        return period, al
=======
        return al_loc + al_acc

    def get_variable_period(self, output_period, variable_name):
        if variable_name in ['nat_imp_holder']:
            return output_period.start.period(u'year').offset('first-of')
        else:
            return output_period

    def get_output_period(self, period):
        return period.start.offset('first-of', 'month').period('month')
>>>>>>> f32f90c6


@reference_formula
class alf(SimpleFormulaColumn):
    column = FloatCol
    entity_class = Familles
    label = u"Allocation logement familiale"
    url = u"http://vosdroits.service-public.fr/particuliers/F13132.xhtml"

    def function(self, simulation, period):
        period = period.start.offset('first-of', 'month').period('month')
        aide_logement_montant = simulation.calculate('aide_logement_montant', period)
        al_pac = simulation.calculate('al_pac', period)
        so_famille = simulation.calculate('so_famille', period)
        proprietaire_proche_famille = simulation.calculate('proprietaire_proche_famille', period)

        so = so_famille
        return period, (al_pac >= 1) * (so != 3) * not_(proprietaire_proche_famille) * aide_logement_montant


@reference_formula
class als_nonet(SimpleFormulaColumn):
    column = FloatCol
    entity_class = Familles
    label = u"Allocation logement sociale (non étudiante)"

    def function(self, simulation, period):
        period = period.start.offset('first-of', 'month').period('month')
        aide_logement_montant = simulation.calculate('aide_logement_montant', period)
        al_pac = simulation.calculate('al_pac', period)
        etu_holder = simulation.compute('etu', period)
        so_famille = simulation.calculate('so_famille', period)
        proprietaire_proche_famille = simulation.calculate('proprietaire_proche_famille', period)

        so = so_famille

        etu = self.split_by_roles(etu_holder, roles = [CHEF, PART])
        return period, (al_pac == 0) * (so != 3) * not_(proprietaire_proche_famille) * not_(etu[CHEF] | etu[PART]) * aide_logement_montant


@reference_formula
class alset(SimpleFormulaColumn):
    column = FloatCol
    entity_class = Familles
    label = u"Allocation logement sociale (non étudiante)"
    url = u"https://www.caf.fr/actualites/2012/etudiants-tout-savoir-sur-les-aides-au-logement"

    def function(self, simulation, period):
        period = period.start.offset('first-of', 'month').period('month')
        aide_logement_montant = simulation.calculate('aide_logement_montant', period)
        al_pac = simulation.calculate('al_pac', period)
        etu_holder = simulation.compute('etu', period)
        so_holder = simulation.compute('so', period)
        proprietaire_proche_famille = simulation.calculate('proprietaire_proche_famille', period)

        so = self.cast_from_entity_to_roles(so_holder)
        so = self.filter_role(so, role = CHEF)

        etu = self.split_by_roles(etu_holder, roles = [CHEF, PART])
        return period, (al_pac == 0) * (so != 3) * not_(proprietaire_proche_famille) * (etu[CHEF] | etu[PART]) * aide_logement_montant


@reference_formula
class als(SimpleFormulaColumn):
    column = FloatCol
    entity_class = Familles
    label = u"Allocation logement sociale"
    url = u"http://vosdroits.service-public.fr/particuliers/F1280.xhtml"

    def function(self, simulation, period):
        period = period.start.offset('first-of', 'month').period('month')
        als_nonet = simulation.calculate('als_nonet', period)
        alset = simulation.calculate('alset', period)

        return period, als_nonet + alset


@reference_formula
class apl(SimpleFormulaColumn):
    column = FloatCol
    entity_class = Familles
    label = u" Aide personnalisée au logement"
    # (réservée aux logements conventionné, surtout des HLM, et financé par le fonds national de l'habitation)"
    url = u"http://vosdroits.service-public.fr/particuliers/F12006.xhtml",

    def function(self, simulation, period):
        period = period.start.offset('first-of', 'month').period('month')
        aide_logement_montant = simulation.calculate('aide_logement_montant', period)
        so_holder = simulation.compute('so', period)

        so = self.cast_from_entity_to_roles(so_holder)
        so = self.filter_role(so, role = CHEF)
        return period, aide_logement_montant * (so == 3)


@reference_formula
class aide_logement(SimpleFormulaColumn):
    column = FloatCol
    entity_class = Familles
    label = u"Aide au logement (tout type)"

    def function(self, simulation, period):
        period = period.start.offset('first-of', 'month').period('month')
        apl = simulation.calculate('apl', period)
        als = simulation.calculate('als', period)
        alf = simulation.calculate('alf', period)

        return period, max_(max_(apl, als), alf)


@reference_formula
class crds_lgtm(SimpleFormulaColumn):
    column = FloatCol
    entity_class = Familles
    label = u"CRDS des allocations logement"
    url = u"http://vosdroits.service-public.fr/particuliers/F17585.xhtml"

<<<<<<< HEAD
    def function(self, simulation, period):
        period = period.start.offset('first-of', 'month').period('month')
        aide_logement_montant = simulation.calculate('aide_logement_montant', period)
        crds = simulation.legislation_at(period.start).fam.af.crds
=======
    def function(self, aide_logement, crds = law.fam.af.crds):
        return -aide_logement * crds
>>>>>>> f32f90c6

        return period, -aide_logement_montant * crds


@reference_formula
class so_individu(EntityToPersonColumn):
    entity_class = Individus
    label = u"Statut d'occupation de l'individu"
    variable = Menages.column_by_name["so"]


@reference_formula
class so_famille(PersonToEntityColumn):
    entity_class = Familles
    label = u"Statut d'occupation de la famille"
    role = CHEF
    variable = Individus.column_by_name["so_individu"]


@reference_formula
class zone_apl(SimpleFormulaColumn):
    column = EnumCol(
        enum = Enum([
            u"Non renseigné",
            u"Zone 1",
            u"Zone 2",
            u"Zone 3",
            ]),
        default = 2
        )
    entity_class = Menages
    label = u"Zone APL"

    def function(self, simulation, period):
        '''
        Retrouve la zone APL (aide personnalisée au logement) de la commune
        en fonction du depcom (code INSEE)
        '''
        period = period
        depcom = simulation.calculate('depcom', period)

        preload_zone_apl()
        default_value = 2
        return period, fromiter(
            (
                zone_apl_by_depcom.get(depcom_cell, default_value)
                for depcom_cell in depcom
                ),
            dtype = int16,
            )


def preload_zone_apl():
    global zone_apl_by_depcom
    if zone_apl_by_depcom is None:
        with pkg_resources.resource_stream(
                openfisca_france.__name__,
                'assets/apl/20110914_zonage.csv',
                ) as csv_file:
            csv_reader = csv.DictReader(csv_file)
            zone_apl_by_depcom = {
                # Keep only first char of Zonage column because of 1bis value considered equivalent to 1.
                row['CODGEO']: int(row['Zonage'][0])
                for row in csv_reader
                }
        # Add subcommunes (arrondissements and communes associées), use the same value as their parent commune.
        with pkg_resources.resource_stream(
                openfisca_france.__name__,
                'assets/apl/commune_depcom_by_subcommune_depcom.json',
                ) as json_file:
            commune_depcom_by_subcommune_depcom = json.load(json_file)
            for subcommune_depcom, commune_depcom in commune_depcom_by_subcommune_depcom.iteritems():
                zone_apl_by_depcom[subcommune_depcom] = zone_apl_by_depcom[commune_depcom]


@reference_formula
class zone_apl_individu(EntityToPersonColumn):
    entity_class = Individus
    label = u"Zone apl de la personne"
    variable = zone_apl


@reference_formula
class zone_apl_famille(PersonToEntityColumn):
    entity_class = Familles
    label = u"Zone apl de la famille"
    role = CHEF
    variable = zone_apl_individu<|MERGE_RESOLUTION|>--- conflicted
+++ resolved
@@ -308,22 +308,7 @@
         # # TODO: APL pour les accédants à la propriété
         al_acc = 0 * acce
         # # APL (tous)
-<<<<<<< HEAD
-        al = al_loc + al_acc
-
-        return period, al
-=======
-        return al_loc + al_acc
-
-    def get_variable_period(self, output_period, variable_name):
-        if variable_name in ['nat_imp_holder']:
-            return output_period.start.period(u'year').offset('first-of')
-        else:
-            return output_period
-
-    def get_output_period(self, period):
-        return period.start.offset('first-of', 'month').period('month')
->>>>>>> f32f90c6
+        return period, al_loc + al_acc
 
 
 @reference_formula
@@ -441,16 +426,11 @@
     label = u"CRDS des allocations logement"
     url = u"http://vosdroits.service-public.fr/particuliers/F17585.xhtml"
 
-<<<<<<< HEAD
+
     def function(self, simulation, period):
         period = period.start.offset('first-of', 'month').period('month')
         aide_logement_montant = simulation.calculate('aide_logement_montant', period)
         crds = simulation.legislation_at(period.start).fam.af.crds
-=======
-    def function(self, aide_logement, crds = law.fam.af.crds):
-        return -aide_logement * crds
->>>>>>> f32f90c6
-
         return period, -aide_logement_montant * crds
 
 
