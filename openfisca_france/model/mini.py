# -*- coding:utf-8 -*-
#
# This file is part of OpenFisca.
# OpenFisca is a socio-fiscal microsimulation software
# Copyright © 2011 Clément Schaff, Mahdi Ben Jelloul
# Licensed under the terms of the GPL (version 3 or later) license
# (see openfisca/__init__.py for details)

from __future__ import division
from numpy import (floor, maximum as max_, where,
                   logical_not as not_, logical_and as and_,
                   logical_or as or_)
from .data import QUIFAM, QUIFOY
from .pfam import nb_enf, age_en_mois_benjamin

CHEF = QUIFAM['chef']
PART = QUIFAM['part']
ENFS = [QUIFAM['enf1'], QUIFAM['enf2'], QUIFAM['enf3'], QUIFAM['enf4'], QUIFAM['enf5'], QUIFAM['enf6'], QUIFAM['enf7'], QUIFAM['enf8'], QUIFAM['enf9'], ]
VOUS = QUIFOY['vous']
CONJ = QUIFOY['conj']

############################################################################
# ASPA /  Minimum vieillesse
############################################################################
def _br_mv_i(salbrut, chobrut, rstbrut, alr, rto, rpns, rev_cap_bar, rev_cap_lib, rfon_ms, div_ms):
    '''
    Base ressource individuelle du minimlum vieillesse et assimilés (ASPA)
    'ind'
    '''
    out = (salbrut + chobrut + rstbrut + alr + rto + rpns +
           max_(0, rev_cap_bar) + max_(0, rev_cap_lib) + max_(0, rfon_ms) + max_(0, div_ms)
           # max_(0,etr) +
           )
    return out

def _br_mv(br_mv_i, _option = {'br_mv_i': [CHEF, PART]}):
    '''
    Base ressource du minimlum vieillesse et assimilés (ASPA)
    'fam'
    '''
    # Ressources prises en compte
    # Tous les avantages de vieillesse et d'invalidité dont bénéficie l'intéressé sont pris en compte dans l'appréciation des ressources, de même que les revenus professionnels, les revenus des biens mobiliers et immobiliers et les biens dont il a fait donation dans les 10 années qui précèdent la demande d'Aspa.
    # L'évaluation des ressources d'un couple est effectuée de la même manière, sans faire la distinction entre les biens propres ou les biens communs des conjoints, concubins ou partenaires liés par un Pacs.
    # Ressources exclues
    # Certaines ressources ne sont toutefois pas prises en compte dans l'estimation des ressources. Il s'agit notamment :
    # de la valeur des locaux d'habitation occupés par le demandeur et les membres de sa famille vivant à son foyer lorsqu'il s'agit de sa résidence principale,
    # des prestations familiales,
    # de l'allocation de logement sociale,
    # des majorations prévues par la législation, accordées aux personnes dont l'état de santé nécessite l'aide constante d'une tierce personne,
    # de la retraite du combattant,
    # des pensions attachées aux distinctions honorifiques,
    # de l'aide apportée ou susceptible d'être apportée par les personnes tenues à l'obligation alimentaire.

    br_mv = br_mv_i[CHEF] + br_mv_i[PART]
    return br_mv


#    Bloc ASPA/ASI
#    Allocation de solidarité aux personnes agées (ASPA)
#    et Allocation supplémentaire d'invalidité (ASI)

# ASPA crée le 1er janvier 2006
# TODO Allocation supplémentaire avant la loi de  2006 (entrée en vigueur au 1er janvier 2007)

# ASPA:
# Anciennes allocations du minimum vieillesse remplacées par l'ASPA
#
# Il s'agit de :
#    l'allocation aux vieux travailleurs salariés (AVTS),
#    l'allocation aux vieux travailleurs non salariés,
#    l'allocation aux mères de familles,
#    l'allocation spéciale de vieillesse,
#    l'allocation supplémentaire de vieillesse,
#    l'allocation de vieillesse agricole,
#    le secours viager,
#    la majoration versée pour porter le montant d'une pension de vieillesse au niveau de l'AVTS,
#    l'allocation viagère aux rapatriés âgés.

# ASI:
#        L'ASI peut être attribuée aux personnes atteintes d'une invalidité générale
#        réduisant au moins des deux tiers leur capacité de travail ou de gain.
#        Les personnes qui ont été reconnues atteintes d'une invalidité générale réduisant
#        au moins des deux tiers leur capacité de travail ou de gain pour l'attribution d'un
#        avantage d'invalidité au titre d'un régime de sécurité sociale résultant de
#        dispositions législatives ou réglementaires sont considérées comme invalides.

#        Le droit à l'ASI prend fin dès lors que le titulaire remplit la condition d'âge pour bénéficier de l'ASPA.
#        Le titulaire de l'ASI est présumé inapte au travail pour l'attribution de l'ASPA. (cf. par analogie circulaire n° 70 SS du 05/08/1957 - circulaire Cnav 28/85 du 26/02/1985 - Lettre Cnav du 15.04.1986)
#        Le droit à l'ASI prend donc fin au soixantième anniversaire du titulaire. En pratique, l'allocation est supprimée au premier
#        jour du mois civil suivant le 60ème anniversaire.

#        Plafond de ressources communs depuis le 1er janvier 2006
#        Changement au 1er janvier 2009 seulement pour les personnes seules !
#        P.aspa.plaf_couple = P.asi.plaf_couple mais P.aspa.plaf_seul = P.asi.plaf_seul

#    Minimum vieillesse - Allocation de solidarité aux personnes agées (ASPA)
# age minimum (CSS R815-2)
# base ressource R815-25:
#   - retraite, pensions et rentes,
#   - allocation spéciale (L814-1);
#   - allocation aux mères de famille (L813)
#   - majorations pour conjoint à charge des retraites
#   - pas de prise en compte des allocations logement, des prestations
#   familiales, de la rente viagère rapatriée...
# TODO: ajouter taux de la majoration pour 3 enfants 10% (D811-12) ?
#       P.aspa.maj_3enf = 0.10;

def _aspa_elig(age, inv, activite, _P):
    '''
    Eligibitié individuelle à l'ASPA
    'ind'
    '''
    P = _P.minim.aspa
    out = ((age >= P.age_min) | ((age >= P.age_ina) & inv)) & (activite == 3)
    return out

def _asi_elig(aspa_elig, inv, activite):
    '''
    Éligibilité individuelle à l'ASI
    'ind'
    '''
    return (inv & (activite == 3)) & not_(aspa_elig)

def _asi_aspa_nb_alloc(aspa_elig, asi_elig, _option = {'aspa_elig': [CHEF, PART], 'asi_elig': [CHEF, PART]}):
    return (1 * aspa_elig[CHEF] + 1 * aspa_elig[PART] + 1 * asi_elig[CHEF] + 1 * asi_elig[PART])

def _aspa_pure(aspa_elig, marpac, maries, asi_aspa_nb_alloc, br_mv, _P, _option = {'aspa_elig': [CHEF, PART]}):
    '''
    Calcule l'ASPA lorsqu'il y a un ou deux bénéficiaire de l'ASPA et aucun bénéficiaire de l'ASI
    '''
    # La notion de couple change au 1er janvier 2007 (réforme de 2006)
    if _P.datesim.year >= 2007:
        couple = marpac
    else:
        couple = maries
<<<<<<< HEAD

=======
>>>>>>> 21cb3022
    P = _P.minim

    elig1 = ((asi_aspa_nb_alloc == 1) & (aspa_elig[CHEF] | aspa_elig[PART]))
    elig2 = (aspa_elig[CHEF] & aspa_elig[PART]) * couple  # couple d'allocataire
#     elig = elig1 | elig2
#
#     montant_max = elig1 * P.aspa.montant_seul + elig2 * P.aspa.montant_couple
#     ressources = elig * (br_mv + montant_max)
#     plafond_ressources = elig1 * (P.aspa.plaf_seul * not_(couple) + P.aspa.plaf_couple * couple) + elig2 * P.aspa.plaf_couple
#     depassement = ressources - plafond_ressources
#
#     montant_servi_aspa = max_(montant_max - depassement, 0) / 12

    diff_plaf = P.aspa.plaf_couple - P.aspa.plaf_seul

    plafond_ressources = (elig1 * not_(couple)) * P.aspa.plaf_seul + (elig2 | elig1 * couple) * P.aspa.plaf_couple
    montant_max = (elig1 * not_(couple)) * P.aspa.montant_seul + elig2 * P.aspa.montant_couple + (elig1 * couple) * ((br_mv <= diff_plaf) * (P.aspa.montant_seul + br_mv) + (br_mv > diff_plaf) * P.aspa.montant_couple)
    montant_servi_aspa = max_(montant_max - br_mv, 0) * (br_mv <= plafond_ressources) / 12

    # TODO: Faute de mieux, on verse l'aspa à la famille plutôt qu'aux individus
    # aspa[CHEF] = aspa_elig[CHEF]*montant_servi_aspa*(elig1 + elig2/2)
    # aspa[PART] = aspa_elig[PART]*montant_servi_aspa*(elig1 + elig2/2)

    return 12 * (aspa_elig[CHEF] + aspa_elig[PART]) * montant_servi_aspa * (elig1 + elig2 / 2)  # annualisé


def _asi_pure(asi_elig, marpac, maries, asi_aspa_nb_alloc, br_mv, _P, _option = {'asi_elig': [CHEF, PART]}):
    '''
    Calcule l'ASI lorsqu'il y a un ou deux bénéficiaire de l'ASI et aucun bénéficiaire de l'ASPA
    '''
    P = _P.minim
    # 1 A Un ou deux bénéficiaire(s) de l'ASI et aucun bénéficiaire de l'ASPA
    elig1 = ((asi_aspa_nb_alloc == 1) & (asi_elig[CHEF] | asi_elig[PART]))  # un seul éligible
    elig2 = (asi_elig[CHEF] & asi_elig[PART]) * maries  # couple d'éligible marié
    elig3 = (asi_elig[CHEF] & asi_elig[PART]) * (marpac & not_(maries))  # couple d'éligible non marié
    elig = elig1 | elig2

    montant_max = elig1 * P.asi.montant_seul + elig2 * P.asi.montant_couple + elig3 * 2 * P.asi.montant_seul
    ressources = elig * (br_mv + montant_max)
    plafond_ressources = elig1 * (P.asi.plaf_seul * not_(marpac) + P.aspa.plaf_couple * marpac) + elig2 * P.aspa.plaf_couple + elig3 * P.asi.plaf_couple
    depassement = ressources - plafond_ressources
    montant_servi_asi = max_(montant_max - depassement, 0) / 12
    # Faute de mieux, on verse l'asi à la famille plutôt qu'aux individus
    # asi[CHEF] = asi_elig[CHEF]*montant_servi_asi*(elig1*1 + elig2/2 + elig3/2)
    # asi[PART] = asi_elig[PART]*montant_servi_asi*(elig1*1 + elig2/2 + elig3/2)
    return 12 * (asi_elig[CHEF] + asi_elig[PART]) * montant_servi_asi * (elig1 * 1 + elig2 / 2 + elig3 / 2)  # annualisé

def _asi_aspa_elig(aspa_elig, asi_elig, _option = {'asi_elig': [CHEF, PART], 'aspa_elig': [CHEF, PART]}):
    '''
    Éligibilité des membres de la famille à l'ASPA et à l'ASI
    '''
    return ((asi_elig[CHEF] & aspa_elig[PART]) | (asi_elig[PART] & aspa_elig[CHEF]))

def _asi_coexist_aspa(asi_aspa_elig, maries, marpac, br_mv, _P):
    '''
    Montant de l'ASI quand une personne perçoit l'ASI et l'autre l'ASPA
    '''
    P = _P.minim
    # Une personne peçoit l'ASI et l'autre l'ASPA
    # Les persones sont mariées
    index = asi_aspa_elig * maries
    montant_max = where(index, (.5 * P.asi.montant_couple + .5 * P.aspa.montant_couple), 0)
    ressources = where(index, br_mv + montant_max, 0)
    plafond_ressources = where(index, P.aspa.plaf_couple, 0)
    depassement = ressources - plafond_ressources
    montant_servi_asi_m = where(index, max_(.5 * P.asi.montant_couple - 0.5 * depassement, 0), 0) / 12
    # Les deux persones ne sont pas mariées mais concubins ou pacsés
    index = asi_aspa_elig * (marpac & not_(maries))
    montant_max = where(index, P.asi.montant_seul + .5 * P.aspa.montant_couple , 0)
    ressources = where(index, br_mv + montant_max, 0)
    plafond_ressources = where(index, P.aspa.plaf_couple, 0)
    depassement = ressources - plafond_ressources
    montant_servi_asi_c = where(index, max_(P.asi.montant_seul - 0.5 * depassement, 0), 0) / 12
    return 12 * (montant_servi_asi_m + montant_servi_asi_c)  # annualisé

def _aspa_coexist_asi(asi_aspa_elig, maries, marpac, br_mv, _P):
    '''
    Montant de l'ASPA quand une personne perçoit l'ASPA et l'autre l'ASI
    '''
    P = _P.minim
    # Une personne peçoit l'ASI et l'autre l'ASPA
    # Les persones sont mariées
    index = asi_aspa_elig * maries
    montant_max = where(index, (.5 * P.asi.montant_couple + .5 * P.aspa.montant_couple), 0)
    ressources = where(index, br_mv + montant_max, 0)
    plafond_ressources = where(index, P.aspa.plaf_couple, 0)
    depassement = ressources - plafond_ressources
    montant_servi_aspa_m = where(index, max_(.5 * P.aspa.montant_couple - 0.5 * depassement, 0), 0) / 12
    # Les deux persones ne sont pas mariées mais concubins ou pacsés
    index = asi_aspa_elig * (marpac & not_(maries))
    montant_max = where(index, P.asi.montant_seul + .5 * P.aspa.montant_couple , 0)
    ressources = where(index, br_mv + montant_max, 0)
    plafond_ressources = where(index, P.aspa.plaf_couple, 0)
    depassement = ressources - plafond_ressources
    montant_servi_aspa_c = where(index, max_(.5 * P.aspa.montant_couple - 0.5 * depassement, 0), 0) / 12
    return 12 * (montant_servi_aspa_m + montant_servi_aspa_c)  # annualisé

def _aspa(aspa_pure, aspa_coexist_asi):
    return aspa_pure + aspa_coexist_asi

def _asi(asi_pure, asi_coexist_aspa):
    return asi_pure + asi_coexist_aspa


############################################################################
# RSA / RMI
############################################################################
def _div_ms(f3vc, f3ve, f3vg, f3vl, f3vm):
    return f3vc + f3ve + f3vg + f3vl + f3vm

def _rfon_ms(f4ba, f4be):
    '''
    Revenus fonciers pour la base ressource du rmi/rsa
    'ind'
    '''
    return f4ba + f4be

def _ra_rsa(sal, hsup, rpns, etr):
    '''
    Revenus d'activité au sens du Rsa
    'ind'
    '''
    return sal + hsup + rpns + etr

def _br_rmi_pf(af_base, cf, asf, paje_base, paje_clca, paje_colca, apje, ape, _P):
    """
    Prestations familiales inclues dans la base ressource RSA/RMI
    'ind'
    """
    P = _P.minim
    if _P.datesim.year < 2004:  # taking care of the existence of the paje/ape/apje
        out = P.rmi.pfInBRrmi * (af_base + cf + asf + apje + ape)
    else:
        out = P.rmi.pfInBRrmi * (af_base + cf + asf + paje_base + paje_clca + paje_colca)
    return out

def _br_rmi_ms(aspa, asi, aah, caah):
    """
    Minima sociaux inclus dans la base ressource RSA/RMI
    'ind'
    """
    return aspa + asi + aah + caah

def _br_rmi_i(ra_rsa, cho, rst, alr, rto, rev_cap_bar, rev_cap_lib, rfon_ms, div_ms):
    '''
    Base ressource individuelle du RSA/RMI
    'ind'
    '''
    return ra_rsa + cho + rst + alr + rto + rev_cap_bar + rev_cap_lib + rfon_ms + div_ms

def _br_rmi(br_rmi_pf, br_rmi_ms, br_rmi_i, _P,
            _option = {'br_rmi_pf': [CHEF, PART], 'br_rmi_ms': [CHEF, PART], 'br_rmi_i': [CHEF, PART]}):
    """
    Base ressources du Rmi ou du Rsa
    """

#    Sont pris en compte:
#    1 L’ensemble des revenus tirés d’une activité salariée ou non salariée ;
#    2 Les revenus tirés de stages de formation professionnelle ;
#    3 Les revenus tirés de stages réalisés en application de l’article 9 de
#      la loi no  2006-396 du 31 mars 2006 pour l’égalité des chances ;
#    4 L’aide légale ou conventionnelle aux salariés en chômage partiel ;
#    5 Les indemnités perçues à l’occasion des congés légaux de maternité, de paternité ou d’adoption ;
#    6 Les indemnités journalières de sécurité sociale, de base et complémentaires, perçues en cas d’incapacité
#      physique médicalement constatée de continuer ou de reprendre le travail, d’accident du travail ou de maladie
#      professionnelle pendant une durée qui ne peut excéder trois mois à compter de l’arrêt de travail
#
#    On ne tient pas compte:
#    1 De la prime à la naissance ou à l’adoption mentionnée à l’article L. 531-2 du code de la sécurité
#      sociale ;
#    2 De l’allocation de base mentionnée à l’article L. 531-3 du code de la sécurité sociale due pour le mois
#      au cours duquel intervient la naissance ou, dans les situations visées à l’article L. 262-9 du présent code,
#      jusqu’au dernier jour du mois civil au cours duquel l’enfant atteint l’âge de trois mois ;
#    3 De la majoration pour âge des allocations familiales mentionnée à l’article L. 521-3 du code de la
#      sécurité sociale ainsi que de l’allocation forfaitaire instituée par le second alinéa de l’article L. 521-1 du même
#      code ;
#    4 De l’allocation de rentrée scolaire mentionnée à l’article L. 543-1 du code de la sécurité sociale ;
#    5 Du complément de libre choix du mode de garde mentionné aux articles L. 531-5 à L. 531-9 du code de
#      la sécurité sociale ;16 avril 2009 JOURNAL OFFICIEL DE LA RÉPUBLIQUE
#      FRANÇAISE Texte 3 sur 110.
#    6 De l’allocation d’éducation de l’enfant handicapé et de ses compléments mentionnés à l’article L. 541-1
#      du code de la sécurité sociale, de la majoration spécifique pour personne isolée mentionnée à l’article L. 541-4
#      du même code ainsi que de la prestation de compensation du handicap lorsqu’elle est perçue en application de
#      l’article 94 de la loi no 2007-1786 du 19 décembre 2007 de financement de la sécurité sociale pour 2008 ;
#    7 De l’allocation journalière de présence parentale mentionnée à l’article L. 544-1 du code de la sécurité sociale ;
#    8 Des primes de déménagement prévues par les articles L. 542-8 du code de la sécurité sociale et L. 351-5
#      du code de la construction et de l’habitation ;
#    9 De la prestation de compensation mentionnée à l’article L. 245-1 ou de l’allocation compensatrice
#      prévue au chapitre V du titre IV du livre II du code de l’action sociale et des familles dans sa rédaction antérieure
#      à la loi no 2005-102 du 11 février 2005 pour l’égalité des droits et des chances, la participation et la
#      citoyenneté des personnes handicapées, lorsque l’une ou l’autre sert à rémunérer un tiers ne faisant pas partie
#      du foyer du bénéficiaire du revenu de solidarité active ;
#    10 Des prestations en nature dues au titre des assurances maladie, maternité, accidents du travail et
#       maladies professionnelles ou au titre de l’aide médicale de l’Etat ;
#    11 De l’allocation de remplacement pour maternité prévue par les articles L. 613-19-1 et L. 722-8-1 du
#       code de la sécurité sociale et L. 732-10 du code rural ;
#    12 De l’indemnité en capital attribuée à la victime d’un accident du travail prévue à l’article L. 434-1 du
#       code de la sécurité sociale ;
#    13 De la prime de rééducation et du prêt d’honneur mentionnés à l’article R. 432-10 du code de la sécurité
#       sociale ;
#    14 Des aides et secours financiers dont le montant ou la périodicité n’ont pas de caractère régulier ainsi
#       que des aides et secours affectés à des dépenses concourant à l’insertion du bénéficiaire et de sa famille,
#       notamment dans les domaines du logement, des transports, de l’éducation et de la formation ;
#    15 De la prime de retour à l’emploi et de l’aide personnalisée de retour à l’emploi mentionnées
#       respectivement aux articles L. 5133-1 et L. 5133-8 du code du travail ainsi que de l’allocation mentionnée à
#       l’article L. 5131-6 du même code ;
#    16 Des bourses d’études ainsi que de l’allocation pour la diversité dans la fonction publique ;
#    17 Des frais funéraires mentionnés à l’article L. 435-1 du code de la sécurité sociale ;
#    18 Du capital décès servi par un régime de sécurité sociale ;
#    19 De l’allocation du fonds de solidarité en faveur des anciens combattants d’Afrique du Nord prévue à
#       l’article 125 de la loi no 91-1322 de finances pour 1992 ;
#    20 De l’aide spécifique en faveur des conjoints survivants de nationalité française des membres des
#       formations supplétives et assimilés, mentionnée aux premier et troisième alinéas de l’article 10 de la loi
#       no 94-488 du 11 juin 1994 relative aux rapatriés, anciens membres des formations supplétives et assimilés ou
#       victimes de la captivité en Algérie ;
#    21 De l’allocation de reconnaissance instituée par l’article 47 de la loi no 99-1173 de finances rectificative pour 1999 ;
#    22 Des mesures de réparation mentionnées à l’article 2 du décret no 2000-657 du 13 juillet 2000 instituant
#       une mesure de réparation pour les orphelins dont les parents ont été victimes de persécutions antisémites ;
#    23 Des mesures de réparation mentionnées à l’article 2 du décret no 2004-751 du 27 juillet 2004 instituant
#       une aide financière en reconnaissance des souffrances endurées par les orphelins dont les parents ont été
#       victimes d’actes de barbarie durant la Deuxième Guerre mondiale

    br_rmi = (br_rmi_i[CHEF] + br_rmi_pf[CHEF] + br_rmi_ms[CHEF] +
              br_rmi_i[PART] + br_rmi_pf[PART] + br_rmi_ms[PART])

    return br_rmi

def _rmi_nbp(age, smic55, nb_par , _P, _option = {'age': ENFS, 'smic55': ENFS}):
    '''
    Nombre de personne à charge au sens du Rmi ou du Rsa
    'fam'
    '''
    # TODO: file a issue to check if D_enfch in rsa should be removed
    P = _P.minim.rmi
    return nb_par + nb_enf(age, smic55, 0, P.age_pac - 1)  # TODO: check limite d'âge in legislation

def _forf_log(so, rmi_nbp, _P):
    '''
    Forfait logement intervenant dans le calcul du Rmi ou du Rsa
    'fam'
    '''
    # calcul du forfait logement annuel si le ménage touche des allocations logements
    # mais également pour les propriétaires en tant qu'avantage en nature et les hébergés également
    # donc on le donne à tout le monde
    P = _P.minim
    # loca = (3 <= so)&(5 >= so)
    FL = P.rmi.forfait_logement
    tx_fl = ((rmi_nbp == 1) * FL.taux1 +
             (rmi_nbp == 2) * FL.taux2 +
             (rmi_nbp >= 3) * FL.taux3)
    return 12 * (tx_fl * P.rmi.rmi)

def _rsa_socle(age, nb_par, rmi_nbp, _P, _option = {'age' : [CHEF, PART]}):
    '''
    Rsa socle / Rmi
    'fam'
    '''
    P = _P.minim
    # RSA socle TODO: mécanisme similaire à l'API: Pour les personnes ayant la charge
    # d’au moins un enfant né ou à naître et se retrouvant en situation d’isolement,
    # le montant forfaitaire est majoré pendant 12 mois, continus ou non, dans la
    # limite de 18 mois à compter de la date du fait générateur de l’isolement. Le
    # cas échéant, la durée de majoration est prolongée jusqu’à ce que le plus jeune
    # enfant atteigne trois ans.
    eligib = (age[CHEF] >= 25) | (age[PART] >= 25)
    tx_rmi = (1 + (rmi_nbp >= 2) * P.rmi.txp2
                 + (rmi_nbp >= 3) * P.rmi.txp3
                 + (rmi_nbp >= 4) * ((nb_par == 1) * P.rmi.txps + (nb_par != 1) * P.rmi.txp3)
                 + max_(rmi_nbp - 4, 0) * P.rmi.txps)
    return 12 * P.rmi.rmi * tx_rmi * eligib

def _rmi(rsa_socle, forf_log, br_rmi):
    '''
    Cacule le montant du RMI/ Revenu de solidarité active - socle
    'fam'
    '''
    rmi = max_(0, rsa_socle - forf_log - br_rmi)
    return rmi


def _rsa(rsa_socle, ra_rsa, forf_log, br_rmi, _P, _option = {'ra_rsa': [CHEF, PART]}):
    '''
    Cacule le montant du RSA
    'fam'
    '''
    P = _P.minim.rmi
    RSA = max_(0, rsa_socle + P.pente * (ra_rsa[CHEF] + ra_rsa[PART]) - forf_log - br_rmi)
    rsa = RSA * (RSA >= 12 * P.rsa_nv)
    return rsa


def _majo_rsa(rsa_socle, agem, age, smic55, isol, forf_log, br_rmi, af_majo, rsa, _P, _option = {'age': ENFS, 'agem': ENFS, 'smic55': ENFS}):
    '''
    Cacule le montant du RSA majoré pour parent isolé
    'fam'
    '''
    P = _P
    rsa_socle = P.minim.rmi.rmi


#    Majoration du RSA socle, mécanisme similaire à l'API: Pour les personnes ayant la charge
#    d’au moins un enfant né ou à naître et se retrouvant en situation d’isolement,
#    le montant forfaitaire est majoré pendant 12 mois, continus ou non, dans la
#    limite de 18 mois à compter de la date du fait générateur de l’isolement. Le
#    cas échéant, la durée de majoration est prolongée jusqu’à ce que le plus jeune
#    enfant atteigne trois ans.

#    Majoration pour isolement
#    Si vous êtes parent isolé, c’est-à-dire célibataire, divorcé(e), séparé(e) ou veuf(ve) avec des enfants à charge ou enceinte, le montant forfaitaire garanti est majoré.
#    Ce montant forfaitaire majoré est accordé à partir du mois au cours duquel survient l'un des événements suivants :
#    - déclaration de grossesse,
#    - naissance d'un enfant,
#    - prise en charge d'un enfant,
#    - séparation, veuvage,
#    - dépôt de la demande si l’événement est antérieur.
#
#    Le montant forfaitaire majoré peut être accordé pendant 12 mois, continus ou discontinus, au cours d’une période de 18 mois suivant l’événement.
#    Si votre plus jeune enfant à charge a moins de 3 ans, le montant forfaitaire majoré vous est accordé jusqu'à ses 3 ans.
#

    benjamin = age_en_mois_benjamin(agem)
    enceinte = (benjamin < 0) * (benjamin > -6)
    # TODO: quel mois mettre ?
    # TODO: pas complètement exact
    # L'allocataire perçoit la majoration :
    # jusqu'à ce que le plus jeune enfant ait 3 ans,
    # ou pendant 12 mois consécutifs si les enfants sont âgés de plus de 3 ans
    #    et s'il a présenté sa demande dans les 6 mois à partir du moment où il
    #    assure seul la charge de l'enfant.
    # TODO: API courte gens pour les gens qui ont divorcés dans l'année
    # Le droit à l'allocation est réétudié tous les 3 mois.
    # # Calcul de l'année et mois de naissance du benjamin

    condition = (floor(benjamin / 12) <= P.minim.rmi.majo_rsa.age - 1)
    eligib = isol * ((enceinte != 0) | (nb_enf(age, smic55, 0, P.minim.rmi.majo_rsa.age - 1) > 0)) * condition;

    # moins de 20 ans avant inclusion dans rsa
    # moins de 25 ans après inclusion dans rsa
    majo1 = eligib * rsa_socle * (P.minim.rmi.majo_rsa.pac0 +
                              P.minim.rmi.majo_rsa.pac_enf_sup * nb_enf(age, smic55, P.fam.af.age1, P.minim.rmi.majo_rsa.age_pac - 1))
    rsa = (P.minim.rmi.majo_rsa.age_pac >= 25)  # dummy passage au rsa majoré
    br_api = br_rmi + af_majo * not_(rsa)
    # On pourrait mensualiser RMI, BRrmi et forfait logement
    majo_rsa = max_(0, majo1 - forf_log / 12 - br_api / 12 - rsa / 12)
    # L'API est exonérée de CRDS
    return 12 * majo_rsa  # annualisé
    # TODO API: temps partiel qui modifie la base ressource
    # Cumul
    # Cumul avec un revenu
    # Si l'allocataire reprend une activité ou suit une formation professionnelle rémunérée, les revenus sont cumulables intégralement au cours des 3 premiers mois de reprise d'activité.
    # Du 4e au 12e mois qui suit, le montant de l'allocation varie en fonction de la durée de l'activité ou de la formation.
    # Durée d'activité de 78 heures ou plus par mois ou activité non salariée
    # Lorsque la durée d'activité est de 78 heures minimum par mois, le montant de l'API perçu par l'allocataire est diminué de la totalité du salaire. Tous les revenus d'activité sont pris en compte pour le calcul de l'API, sauf si l'allocataire perçoit des revenus issus d'un contrat insertion-revenu minimum d'activité (CIRMA) ou d'un contrat d'avenir (CAV).
    # L'allocataire peut bénéficier, sous certaines conditions :
    # • de la prime de retour à l'emploi si son activité est d'une durée d'au moins 4 mois consécutifs, sauf s'il effectue un stage de formation professionnelle,
    # • de la prime forfaitaire pendant 9 mois, sauf s'il exerce une activité salariée dans le cadre d'un CIRMA ou d'un CAV.
    # Durée d'activité de moins de 78 heures par mois
    # Lorsque la durée d'activité est inférieure à 78 heures par mois, le montant de l'API perçu par l'allocataire est diminué de la moitié du salaire.
    # Si l'allocataire exerce une activité dans le cadre d'un CIRMA ou d'un CAV, ses revenus d'activité ne sont pas pris en compte pour le calcul de son API.


def _psa(api, rsa, activite, af_nbenf, al, _P, _option = {"activite" : [CHEF, PART]}):
    '''
    Prime de solidarité active (exceptionnelle, 200€ versés une fois en avril 2009)
    '''
    # Versement en avril 2009 d’une prime de solidarité active (Psa) aux familles modestes qui ont bénéficié en janvier,
    # février ou mars 2009 du Rmi, de l’Api (du Rsa expérimental, du Cav ou du Rma pour les ex-bénéficiaires du Rmi ou de l’Api),
    # de la prime forfaitaire mensuelle au titre du Rmi ou de l’Api
    # ou enfin d’une aide au logement (à condition d’exercer une activité professionnelle et d’être âgé de plus de 25 ans
    # ou d’avoir au moins un enfant à charge).
    # La Psa, prime exceptionnelle, s’élève à 200 euros par foyer bénéficiaire.
    dummy_api = api > 0
    dummy_rmi = rsa > 0
    dummy_al = and_(al > 0, or_(af_nbenf > 0, or_(activite[CHEF] == 0, activite[PART] == 0)))

    condition = (dummy_api + dummy_rmi + dummy_al > 0)

    P = _P.minim.rmi
    psa = condition * P.psa

    return psa


def _rsa_act(rsa, rmi):
    '''
    Calcule le montant du RSA activité
    '''
    res = max_(rsa - rmi, 0)
    return res

def _rsa_act_i(rsa_act, concub, maries, quifam):
    '''
    Calcule le montant du RSA activité individuel. Utile pour la deduction de la ppe.

    Note: le partage en moitié est un point de législation, pas un choix arbitraire
    '''
    conj = concub | maries | (quifam == 1)
    # TODO: mettre les conjoints (concubins ou mariés) à 1
    return rsa_act / (1 + conj)

def _crds_mini(rsa_act, _P):
    return _P.fam.af.crds * rsa_act


def _api(agem, age, smic55, isol, forf_log, br_rmi, af_majo, rsa, _P, _option = {'age': ENFS, 'agem': ENFS, 'smic55': ENFS}):
    """
    Allocation de parent isolé
    """
    P = _P
    bmaf = P.fam.af.bmaf
    # TODO

#    Majoration pour isolement
#    Si vous êtes parent isolé, c’est-à-dire célibataire, divorcé(e), séparé(e) ou veuf(ve) avec des enfants à charge ou enceinte, le montant forfaitaire garanti est majoré.
#    Ce montant forfaitaire majoré est accordé à partir du mois au cours duquel survient l'un des événements suivants :
#    - déclaration de grossesse,
#    - naissance d'un enfant,
#    - prise en charge d'un enfant,
#    - séparation, veuvage,
#    - dépôt de la demande si l’événement est antérieur.
#
#    Le montant forfaitaire majoré peut être accordé pendant 12 mois, continus ou discontinus, au cours d’une période de 18 mois suivant l’événement.
#    Si votre plus jeune enfant à charge a moins de 3 ans, le montant forfaitaire majoré vous est accordé jusqu'à ses 3 ans.
#
    benjamin = age_en_mois_benjamin(agem)
    enceinte = (benjamin < 0) * (benjamin > -6)
    # TODO quel mois mettre ?
    # TODO pas complètement exact
    # L'allocataire perçoit l'API :
    # jusqu'à ce que le plus jeune enfant ait 3 ans,
    # ou pendant 12 mois consécutifs si les enfants sont âgés de plus de 3 ans
    #    et s'il a présenté sa demande dans les 6 mois à partir du moment où il
    #    assure seul la charge de l'enfant.
    # TODO: API courte gens pour les gens qui ont divorcés dans l'année
    # Le droit à l'allocation est réétudié tous les 3 mois.
    # # Calcul de l'année et mois de naissance du benjamin

    condition = (floor(benjamin / 12) <= P.minim.api.age - 1)
    eligib = isol * ((enceinte != 0) | (nb_enf(age, smic55, 0, P.minim.api.age - 1) > 0)) * condition;

    # moins de 20 ans avant inclusion dans rsa
    # moins de 25 ans après inclusion dans rsa
    api1 = eligib * bmaf * (P.minim.api.base + P.minim.api.enf_sup * nb_enf(age, smic55, P.fam.af.age1, P.minim.api.age_pac - 1))
    rsa = (P.minim.api.age_pac >= 25)  # dummy passage au rsa majoré
    br_api = br_rmi + af_majo * not_(rsa)
    # On pourrait mensualiser RMI, BRrmi et forfait logement
    api = max_(0, api1 - forf_log / 12 - br_api / 12 - rsa / 12)
    # L'API est exonérée de CRDS
    return 12 * api  # annualisé
    # TODO API: temps partiel qui modifie la base ressource
    # Cumul
    # Cumul avec un revenu
    # Si l'allocataire reprend une activité ou suit une formation professionnelle rémunérée, les revenus sont cumulables intégralement au cours des 3 premiers mois de reprise d'activité.
    # Du 4e au 12e mois qui suit, le montant de l'allocation varie en fonction de la durée de l'activité ou de la formation.
    # Durée d'activité de 78 heures ou plus par mois ou activité non salariée
    # Lorsque la durée d'activité est de 78 heures minimum par mois, le montant de l'API perçu par l'allocataire est diminué de la totalité du salaire. Tous les revenus d'activité sont pris en compte pour le calcul de l'API, sauf si l'allocataire perçoit des revenus issus d'un contrat insertion-revenu minimum d'activité (CIRMA) ou d'un contrat d'avenir (CAV).
    # L'allocataire peut bénéficier, sous certaines conditions :
    # • de la prime de retour à l'emploi si son activité est d'une durée d'au moins 4 mois consécutifs, sauf s'il effectue un stage de formation professionnelle,
    # • de la prime forfaitaire pendant 9 mois, sauf s'il exerce une activité salariée dans le cadre d'un CIRMA ou d'un CAV.
    # Durée d'activité de moins de 78 heures par mois
    # Lorsque la durée d'activité est inférieure à 78 heures par mois, le montant de l'API perçu par l'allocataire est diminué de la moitié du salaire.
    # Si l'allocataire exerce une activité dans le cadre d'un CIRMA ou d'un CAV, ses revenus d'activité ne sont pas pris en compte pour le calcul de son API.

def _aefa(age, smic55, af_nbenf, nb_par, ass , aer, api, rsa, _P, _option = {'age': ENFS, 'smic55': ENFS}):
    '''
    Aide exceptionelle de fin d'année (prime de Noël)
    '''
    # Insituée en 1998
    # Apparaît sous le nom de complément de rmi dans les ERF
    P = _P
    dummy_ass = ass > 0
    dummy_aer = aer > 0
    dummy_api = api > 0
    dummy_rmi = rsa > 0

    # Le montant de l’aide mentionnée à l’article 1er versée aux bénéficiaires de l’allocation de solidarité
    # spécifique à taux majoré servie aux allocataires âgés de cinquante-cinq ans ou plus justifiant de vingt années
    # d’activité salariée, aux allocataires âgés de cinquante-sept ans et demi ou plus justifiant de dix années d’activité
    # salariée ainsi qu’aux allocataires justifiant d’au moins 160 trimestres validés dans les régimes d’assurance
    # vieillesse ou de périodes reconnues équivalentes est égal à


    # Pour bénéficier de la Prime de Noël 2011, vous devez être éligible pour le compte du mois de novembre 2011 ou au plus de décembre 2011, soit d’une allocation de solidarité spécifique (ASS), de la prime forfaitaire mensuelle de reprise d'activité, de l'allocation équivalent retraite (allocataire AER), du revenu de solidarité active (Bénéficiaires RSA), de l'allocation de parent isolé (API), du revenu minimum d'insertion (RMI), de l’Allocation pour la Création ou la Reprise d'Entreprise (ACCRE-ASS) ou encore allocation chômage.


    maj = 0  # TODO

    condition = (dummy_ass + dummy_aer + dummy_api + dummy_rmi > 0)

    if hasattr(P.fam.af, "age3"): nbPAC = nb_enf(age, smic55, P.fam.af.age1, P.fam.af.age3)
    else: nbPAC = af_nbenf
    # TODO check nombre de PAC pour une famille
    P = _P.minim
    aefa = condition * P.aefa.mon_seul * (1 + (nb_par == 2) * P.aefa.tx_2p
              + nbPAC * P.aefa.tx_supp * (nb_par <= 2)
              + nbPAC * P.aefa.tx_3pac * max_(nbPAC - 2, 0))

    if _P.datesim.year == 2008: aefa += condition * P.aefa.forf2008

    aefa_maj = P.aefa.mon_seul * maj
    aefa = max_(aefa_maj, aefa)
    return aefa

def _br_aah(br_pf, asi, aspa, _P):
    '''
    Base ressources de l'allocation adulte handicapé
    'fam'
    '''
    br_aah = br_pf + asi + aspa
    return br_aah

def _aah(br_pf_i, br_aah, inv, age, smic55, concub, af_nbenf, _P, _option = {'inv': [CHEF, PART], 'age': [CHEF, PART], 'br_pf_i': [CHEF, PART], 'smic55': [CHEF, PART]}):
    '''
    Allocation adulte handicapé
    '''
#        Conditions liées au handicap
#        La personne doit être atteinte d’un taux d’incapacité permanente :
#        - d’au moins 80 %,
#        - ou compris entre 50 et 79 %. Dans ce cas, elle doit remplir deux conditions
#        supplémentaires : être dans l’impossibilité de se procurer un emploi compte
#        tenu de son handicap et ne pas avoir travaillé depuis au moins 1 an
#        Condition de résidence
#        L'AAH peut être versée aux personnes résidant en France métropolitaine ou
#         dans les départements d'outre-mer ou à Saint-Pierre et Miquelon de façon permanente.
#         Les personnes de nationalité étrangère doivent être en possession d'un titre de séjour
#         régulier ou être titulaire d'un récépissé de renouvellement de titre de séjour.
#        Condition d'âge
#        Age minimum : Le demandeur ne doit plus avoir l'âge de bénéficier de l'allocation d'éducation de l'enfant handicapé, c'est-à-dire qu'il doit être âgé :
#        - de plus de vingt ans,
#        - ou de plus de seize ans, s'il ne remplit plus les conditions pour ouvrir droit aux allocations familiales.
#        Pour les montants http://www.handipole.org/spip.php?article666

#        Âge max_
#        Le versement de l'AAH prend fin à partir de l'âge minimum légal de départ à la retraite en cas d'incapacité
#        de 50 % à 79 %. À cet âge, le bénéficiaire bascule dans le régime de retraite pour inaptitude.
#        En cas d'incapacité d'au moins 80 %, une AAH différentielle (c'est-à-dire une allocation mensuelle réduite)
#        peut être versée au-delà de l'âge minimum légal de départ à la retraite en complément d'une retraite inférieure au minimum vieillesse.

#        N'entrent pas en compte dans les ressources :
#        L'allocation compensatrice tierce personne, les allocations familiales,
#        l'allocation de logement, la retraite du combattant, les rentes viagères
#        constituées en faveur d'une personne handicapée ou dans la limite d'un
#        montant fixé à l'article D.821-6 du code de la sécurité sociale (1 830 €/an),
#        lorsqu'elles ont été constituées par une personne handicapée pour elle-même.
#        Le RMI (article R 531-10 du code de la sécurité sociale).
#        A partir du 1er juillet 2007, votre Caf, pour le calcul de votre Aah,
#        continue à prendre en compte les ressources de votre foyer diminuées de 20%.
#        Notez, dans certaines situations, la Caf évalue forfaitairement vos
#        ressources à partir de votre revenu mensuel.
#        TODO éligibilité AAH, notamment avoir le % d'incapacité ?
    P = _P

    eligC = (((inv[CHEF]) & (age[CHEF] <= P.minim.aah.age_legal_retraite)) &
              ((age[CHEF] >= P.fam.aeeh.age) | ((age[CHEF] >= 16) & (smic55[CHEF]))))

    eligP = (((inv[PART]) & (age[PART] <= P.minim.aah.age_legal_retraite)) &
              ((age[PART] >= P.fam.aeeh.age) | ((age[PART] >= 16) & (smic55[PART]))))

    plaf_aah = 12 * P.minim.aah.montant * (1 + concub + P.minim.aah.tx_plaf_supp * af_nbenf)
    eligib = (eligC | eligP)
    aah = eligib * max_(plaf_aah - br_aah, 0) / 12
    # l'aah est exonérée de crds

#        Cumul d'allocation
# L'AAH peut être cumulée :
#
# - avec le complément d'AAH (à titre transitoire pour les derniers bénéficiaires,
#  ce complément étant remplacé par la majoration pour la vie autonome depuis
#  le 1er juillet 2005) ;
# - avec la majoration pour la vie autonome ;
# - avec le complément de ressources (dans le cadre de la garantie de ressources).
#
# L'AAH n'est pas cumulable avec la perception d'un avantage de vieillesse,
# d'invalidité, ou d'accident du travail si cet avantage est d'un montant au
# moins égal à ladite allocation.
    return 12 * aah  # annualisé


def _caah(aah, asi, br_aah, al, _P):
    '''
    Complément d'allocation adulte handicapé
    '''
# Pour bénéficier du complément de ressources, l’intéressé doit remplir les conditions
# suivantes :
# - percevoir l’allocation aux adultes handicapés à taux normal ou en
#    complément d’une pension d’invalidité, d’une pension de vieillesse ou
#    d’une rente accident du travail ;
# - avoir un taux d’incapacité égal ou supérieur à 80 % ;
# - avoir une capacité de travail, appréciée par la commission des droits et
#    de l’autonomie (CDAPH) inférieure à 5 % du fait du handicap ;
# - ne pas avoir perçu de revenu à caractère professionnel depuis un an à la date
#    du dépôt de la demande de complément ;
# - disposer d’un logement indépendant.
# A noter : une personne hébergée par un particulier à son domicile n’est pas
# considérée disposer d’un logement indépendant, sauf s’il s’agit de son conjoint,
# de son concubin ou de la personne avec laquelle elle est liée par un pacte civil
# de solidarité.

#       Complément de ressources Le complément de ressources est
#       destiné aux personnes handicapées dans l’incapacité de
#       travailler Il est égal à la différence entre la garantie de
#       ressources pour les personnes handicapées (GRPH) et l’AAH

    P = _P.minim
    elig_cpl = ((aah > 0) | (asi > 0))  # TODO: éligibilité logement indépendant
    if _P.datesim.year >= 2006:
        compl = elig_cpl * max_(P.caah.grph - (aah + br_aah) / 12, 0)
    else : compl = P.caah.cpltx * P.aah.montant * elig_cpl
        # En fait perdure jusqu'en 2008


    # Majoration pour la vie autonome
    # La majoration pour la vie autonome est destinée à permettre aux personnes, en capacité de travailler et au chômage
    # en raison de leur handicap, de pourvoir faire face à leur dépense de logement.

#        Conditions d'attribution
# La majoration pour la vie autonome est versée automatiquement aux personnes qui remplissent les conditions suivantes :
# - percevoir l'AAH à taux normal ou en complément d'un avantage vieillesse ou d'invalidité ou d'une rente accident du travail,
# - avoir un taux d'incapacité au moins égal à 80 %,
# - disposer d'un logement indépendant,
# - bénéficier d'une aide au logement (aide personnelle au logement, ou allocation de logement sociale ou familiale), comme titulaire du droit, ou comme conjoint, concubin ou partenaire lié par un Pacs au titulaire du droit,
# - ne pas percevoir de revenu d'activité à caractère professionnel propre.
# Choix entre la majoration ou la garantie de ressources
# La majoration pour la vie autonome n'est pas cumulable avec la garantie de ressources pour les personnes handicapées.
# La personne qui remplit les conditions d'octroi de ces deux avantages doit choisir de bénéficier de l'un ou de l'autre.
    if _P.datesim.year >= 2006:
        elig_mva = (al > 0) * ((aah > 0) | (asi > 0))  # TODO: complêter éligibilité
        mva = P.caah.mva * elig_mva * 0
    else: mva = 0
    caah = max_(compl, mva)
    return 12 * caah  # annualisé

def _ass(br_pf, cho, concub, _P, _option = {'cho': [CHEF, PART]}):
    '''
    Allocation de solidarité spécifique

    L’Allocation de Solidarité Spécifique (ASS) est une allocation versée aux
    personnes ayant épuisé leurs droits à bénéficier de l'assurance chômage.
    '''

#  Le prétendant doit avoir épuisé ses droits à l’assurance chômage.
#  Il doit être inscrit comme demandeur d’emploi et justifier de recherches actives.
#  Il doit être apte à travailler.
#  Il doit justifier de 5 ans d’activité salariée au cours des 10 ans précédant le chômage.
#  À partir de 60 ans, il doit répondre à des conditions particulières.
    # TODO majo ass et base ressource

#        Les ressources prises en compte pour apprécier ces plafonds, comprennent l'allocation de solidarité elle-même ainsi que les autres ressources de l'intéressé, et de son conjoint, partenaire pacsé ou concubin, soumises à impôt sur le revenu.
#        Ne sont pas prises en compte, pour déterminer le droit à ASS :
#          l'allocation d'assurance chômage précédemment perçue,
#          les prestations familiales,
#          l'allocation de logement,
#          la majoration de l'ASS,
#          la prime forfaitaire mensuelle de retour à l'emploi,
#          la pension alimentaire ou la prestation compensatoire due par l'intéressé.


#     Conditions de versement de l'ASS majorée
#      Pour les allocataires admis au bénéfice de l'ASS majorée ( avant le 1er janvier 2004) , le montant de l'ASS majorée est fixé à 22,07 € par jour.
#      Pour mémoire, jusqu'au 31 décembre 2003, pouvaient bénéficier de l'ASS majorée, les allocataires :
#       âgés de 55 ans ou plus et justifiant d'au moins 20 ans d'activité salariée,
#       ou âgés de 57 ans et demi ou plus et justifiant de 10 ans d'activité salariée,
#       ou justifiant d'au moins 160 trimestres de cotisation retraite.
    P = _P
    majo = 0
    cond_act_prec_suff = False
    elig_ass = (cho[CHEF] | cho[PART]) & cond_act_prec_suff
    plaf = P.chomage.ass.plaf_seul * not_(concub) + P.chomage.ass.plaf_coup * concub
    montant_mensuel = 30 * (P.chomage.ass.montant_plein * not_(majo)
                          + majo * P.chomage.ass.montant_maj)
    revenus = br_pf + 12 * montant_mensuel  # TODO check base ressources
    ass = elig_ass * (montant_mensuel * (revenus <= plaf)
              + (revenus > plaf) * max_(plaf + montant_mensuel - revenus, 0))

    return 12 * ass  # annualisé


# TODO surle rsa hors rmi et api ?    def crds_mini():
<|MERGE_RESOLUTION|>--- conflicted
+++ resolved
@@ -133,10 +133,7 @@
         couple = marpac
     else:
         couple = maries
-<<<<<<< HEAD
-
-=======
->>>>>>> 21cb3022
+
     P = _P.minim
 
     elig1 = ((asi_aspa_nb_alloc == 1) & (aspa_elig[CHEF] | aspa_elig[PART]))
@@ -547,7 +544,7 @@
     """
     P = _P
     bmaf = P.fam.af.bmaf
-    # TODO
+    # TODO:
 
 #    Majoration pour isolement
 #    Si vous êtes parent isolé, c’est-à-dire célibataire, divorcé(e), séparé(e) ou veuf(ve) avec des enfants à charge ou enceinte, le montant forfaitaire garanti est majoré.
@@ -563,8 +560,8 @@
 #
     benjamin = age_en_mois_benjamin(agem)
     enceinte = (benjamin < 0) * (benjamin > -6)
-    # TODO quel mois mettre ?
-    # TODO pas complètement exact
+    # TODO: quel mois mettre ?
+    # TODO: pas complètement exact
     # L'allocataire perçoit l'API :
     # jusqu'à ce que le plus jeune enfant ait 3 ans,
     # ou pendant 12 mois consécutifs si les enfants sont âgés de plus de 3 ans
